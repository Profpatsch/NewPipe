--- conflicted
+++ resolved
@@ -1,50 +1,11 @@
 <?xml version="1.0" encoding="utf-8"?>
-<<<<<<< HEAD
-<com.google.android.material.internal.ScrimInsetsFrameLayout android:id="@+id/navigation_layout"
-    android:orientation="vertical"
-    xmlns:android="http://schemas.android.com/apk/res/android"
-    android:layout_height="match_parent"
-=======
-<com.google.android.material.navigation.NavigationView xmlns:android="http://schemas.android.com/apk/res/android"
-    xmlns:app="http://schemas.android.com/apk/res-auto"
-    android:id="@+id/navigation"
->>>>>>> a9a43538
-    android:layout_width="wrap_content"
-    android:layout_height="match_parent"
-    android:layout_gravity="start"
-<<<<<<< HEAD
-    android:focusable="false"
-    android:background="?attr/android:windowBackground"
-    xmlns:app="http://schemas.android.com/apk/res-auto"
-    >
-
-    <com.google.android.material.navigation.NavigationView
+<com.google.android.material.navigation.NavigationView
+        xmlns:android="http://schemas.android.com/apk/res/android"
+        xmlns:app="http://schemas.android.com/apk/res-auto"
         android:id="@+id/navigation"
         android:layout_width="wrap_content"
-        android:layout_height="wrap_content"
-        app:elevation="0dp"
-        android:background="?attr/android:windowBackground"
-        app:headerLayout="@layout/drawer_header"
-        android:focusable="false"
-        android:theme="@style/NavViewTextStyle"/>
-        <!-- app:menu="@menu/drawer_items" -->
-
-    <LinearLayout
-        android:id="@+id/navigation_drawer_footer"
-        android:layout_width="0dp"
-        android:layout_height="60dp"
-        android:orientation="horizontal"
-        android:layout_alignLeft="@id/navigation"
-        android:layout_alignRight="@id/navigation"
-        android:layout_alignStart="@id/navigation"
-        android:layout_alignEnd="@id/navigation"
-
-        android:layout_alignParentBottom="true">
-    </LinearLayout>
-
-</com.google.android.material.internal.ScrimInsetsFrameLayout>
-=======
-    android:background="?android:attr/windowBackground"
-    android:orientation="vertical"
-    app:headerLayout="@layout/drawer_header" />
->>>>>>> a9a43538
+        android:layout_height="match_parent"
+        android:layout_gravity="start"
+        android:background="?android:attr/windowBackground"
+        android:orientation="vertical"
+        app:headerLayout="@layout/drawer_header" />