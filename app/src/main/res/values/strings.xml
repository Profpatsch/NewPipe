<?xml version="1.0" encoding="utf-8"?>
<resources>
    <string name="app_name" translatable="false">NewPipe</string>
    <string name="main_bg_subtitle">Tap search to get started</string>
    <string name="view_count_text">%1$s views</string>
    <string name="upload_date_text">Published on %1$s</string>
    <string name="no_player_found">No stream player found. Do you want to install VLC?</string>
    <string name="no_player_found_toast">No stream player found (you can install VLC to play it).</string>
    <string name="install">Install</string>
    <string name="cancel">Cancel</string>
    <string name="fdroid_vlc_url" translatable="false">https://f-droid.org/repository/browse/?fdfilter=vlc&amp;fdid=org.videolan.vlc</string>
    <string name="open_in_browser">Open in browser</string>
    <string name="open_in_popup_mode">Open in popup mode</string>
    <string name="share">Share</string>
    <string name="download">Download</string>
    <string name="controls_download_desc">Download stream file</string>
    <string name="search">Search</string>
    <string name="settings">Settings</string>
    <string name="did_you_mean">Did you mean: %1$s\?</string>
    <string name="share_dialog_title">Share with</string>
    <string name="choose_browser">Choose browser</string>
    <string name="screen_rotation">rotation</string>
    <string name="use_external_video_player_title">Use external video player</string>
    <string name="use_external_video_player_summary">Removes audio at SOME resolutions</string>
    <string name="use_external_audio_player_title">Use external audio player</string>
    <string name="popup_mode_share_menu_title">NewPipe popup mode</string>
    <string name="rss_button_title" translatable="false">RSS</string>
    <string name="subscribe_button_title">Subscribe</string>
    <string name="subscribed_button_title">Subscribed</string>
    <string name="unsubscribe">Unsubscribe</string>
    <string name="channel_unsubscribed">Channel unsubscribed</string>
    <string name="subscription_change_failed">Could not change subscription</string>
    <string name="subscription_update_failed">Could not update subscription</string>
    <string name="show_info">Show info</string>
    <string name="tab_main">Main</string>
    <string name="tab_subscriptions">Subscriptions</string>
    <string name="tab_bookmarks">Bookmarked Playlists</string>
    <string name="tab_new">New Tab</string>
    <string name="tab_choose">Choose Tab</string>
    <string name="fragment_whats_new">What\'s New</string>
    <string name="controls_background_title">Background</string>
    <string name="controls_popup_title">Popup</string>
    <string name="controls_add_to_playlist_title">Add To</string>
    <string name="download_path_title">Video download path</string>
    <string name="download_path_summary">Path to store downloaded videos in</string>
    <string name="download_path_dialog_title">Enter download path for videos</string>
    <string name="download_path_audio_title">Audio download folder</string>
    <string name="download_path_audio_summary">Downloaded audio is stored here</string>
    <string name="download_path_audio_dialog_title">Enter download path for audio files</string>
    <string name="autoplay_by_calling_app_title">Autoplay</string>
    <string name="autoplay_by_calling_app_summary">Plays a video when NewPipe is called from another app</string>
    <string name="default_resolution_title">Default resolution</string>
    <string name="default_popup_resolution_title">Default popup resolution</string>
    <string name="show_higher_resolutions_title">Show higher resolutions</string>
    <string name="show_higher_resolutions_summary">Only some devices support playing 2K/4K videos</string>
    <string name="play_with_kodi_title">Play with Kodi</string>
    <string name="kore_not_found">Kore app not found. Install it?</string>
    <string name="kore_package" translatable="false">org.xbmc.kore</string>
    <string name="show_play_with_kodi_title">Show \"Play with Kodi\" option</string>
    <string name="show_play_with_kodi_summary">Display an option to play a video via Kodi media center</string>
    <string name="play_audio">Audio</string>
    <string name="default_audio_format_title">Default audio format</string>
    <string name="default_video_format_title">Default video format</string>
    <string name="theme_title">Theme</string>
    <string name="light_theme_title">Light</string>
    <string name="dark_theme_title">Dark</string>
    <string name="black_theme_title">Black</string>
    <string name="popup_remember_size_pos_title">Remember popup size and position</string>
    <string name="popup_remember_size_pos_summary">Remember last size and position of popup</string>
    <string name="use_inexact_seek_title">Use fast inexact seek</string>
    <string name="use_inexact_seek_summary">Inexact seek allows the player to seek to positions faster with reduced precision</string>
    <string name="download_thumbnail_title">Load thumbnails</string>
    <string name="show_comments_title">Show comments</string>
    <string name="show_comments_summary">Disable to stop showing comments</string>
    <string name="download_thumbnail_summary">Turn off to prevent loading thumbnails, saving data and memory usage. Changes clear both in-memory and on-disk image cache.</string>
    <string name="thumbnail_cache_wipe_complete_notice">Image cache wiped</string>
    <string name="metadata_cache_wipe_title">Wipe cached metadata</string>
    <string name="metadata_cache_wipe_summary">Remove all cached webpage data</string>
    <string name="metadata_cache_wipe_complete_notice">Metadata cache wiped</string>
    <string name="auto_queue_title">Auto-queue next stream</string>
    <string name="auto_queue_summary">Auto-append a related stream when playing the last stream in a non-repeating queue</string>
    <string name="volume_gesture_control_title">Volume gesture control</string>
    <string name="volume_gesture_control_summary">Use gestures to control the volume of the player</string>
    <string name="brightness_gesture_control_title">Brightness gesture control</string>
    <string name="brightness_gesture_control_summary">Use gestures to control the brightness of the player</string>
    <string name="player_gesture_controls_title">Player gesture controls</string>
    <string name="player_gesture_controls_summary">Use gestures to control the brightness and volume of the player</string>
    <string name="show_search_suggestions_title">Search suggestions</string>
    <string name="show_search_suggestions_summary">Show suggestions when searching</string>
    <string name="enable_search_history_title">Search history</string>
    <string name="enable_search_history_summary">Store search queries locally</string>
    <string name="enable_watch_history_title">History &amp; Cache</string>
    <string name="enable_watch_history_summary">Keep track of watched videos</string>
    <string name="resume_on_audio_focus_gain_title">Resume on focus gain</string>
    <string name="resume_on_audio_focus_gain_summary">Continue playing after interruptions (e.g. phone calls)</string>
    <string name="download_dialog_title">Download</string>
    <string name="next_video_title">Up next</string>
    <string name="autoplay_title">Autoplay</string>
    <string name="show_next_and_similar_title">Show \'Next\' and \'Similar\' videos</string>
    <string name="show_hold_to_append_title">Show \"Hold to append\" tip</string>
    <string name="show_hold_to_append_summary">Show tip when background or popup button is pressed on video details page</string>
    <string name="url_not_supported_toast">Unsupported URL</string>
    <string name="default_content_country_title">Default content country</string>
    <string name="service_title">Service</string>
    <string name="content_language_title">Default content language</string>
    <string name="settings_category_player_title">Player</string>
    <string name="settings_category_player_behavior_title">Behavior</string>
    <string name="settings_category_video_audio_title">Video &amp; audio</string>
    <string name="settings_category_history_title">History &amp; cache</string>
    <string name="settings_category_popup_title">Popup</string>
    <string name="settings_category_appearance_title">Appearance</string>
    <string name="settings_category_other_title">Other</string>
    <string name="settings_category_debug_title">Debug</string>
    <string name="settings_category_updates_title">Updates</string>
    <string name="background_player_playing_toast">Playing in background</string>
    <string name="popup_playing_toast">Playing in popup mode</string>
    <string name="background_player_append">Queued on background player</string>
    <string name="popup_playing_append">Queued on popup player</string>
    <string name="c3s_url" translatable="false">https://www.c3s.cc/</string>
    <string name="play_btn_text">Play</string>
    <string name="content">Content</string>
    <string name="show_age_restricted_content_title">Age restricted content</string>
    <string name="video_is_age_restricted">Show age restricted video. Allowing such material is possible from Settings.</string>
    <string name="duration_live">LIVE</string>
    <string name="duration_live_button" translatable="false">LIVE</string>
    <string name="downloads">Downloads</string>
    <string name="downloads_title">Downloads</string>
    <string name="error_report_title">Error report</string>
    <string name="all">All</string>
    <string name="channel">Channel</string>
    <string name="channels">Channels</string>
    <string name="playlist">Playlist</string>
    <string name="playlists">Playlists</string>
    <string name="videos">Videos</string>
    <string name="comments">Comments</string>
    <string name="tracks">Tracks</string>
    <string name="users">Users</string>
    <string name="events">Events</string>
    <string name="yes">Yes</string>
    <string name="later">Later</string>
    <string name="disabled">Disabled</string>
    <string name="filter">Filter</string>
    <string name="refresh">Refresh</string>
    <string name="clear">Clear</string>
    <string name="popup_resizing_indicator_title">Resizing</string>
    <string name="best_resolution">Best resolution</string>
    <string name="undo">Undo</string>
    <string name="file_deleted">File deleted</string>
    <string name="play_all">Play All</string>
    <string name="always">Always</string>
    <string name="just_once">Just Once</string>
    <string name="file">File</string>
    <string name="notification_channel_id" translatable="false">newpipe</string>
    <string name="notification_channel_name">NewPipe Notification</string>
    <string name="notification_channel_description">Notifications for NewPipe background and popup players</string>
    <string name="app_update_notification_channel_id" translatable="false">newpipeAppUpdate</string>
    <string name="app_update_notification_channel_name">App Update Notification</string>
    <string name="app_update_notification_channel_description">Notifications for new NewPipe version</string>
    <string name="unknown_content">[Unknown]</string>
    <string name="toggle_orientation">Toggle Orientation</string>
    <string name="switch_to_background">Switch to Background</string>
    <string name="switch_to_popup">Switch to Popup</string>
    <string name="switch_to_main">Switch to Main</string>
    <string name="import_data_title">Import database</string>
    <string name="export_data_title">Export database</string>
    <string name="import_data_summary">Overrides your current history and subscriptions</string>
    <string name="export_data_summary">Export history, subscriptions and playlists</string>
    <string name="clear_views_history_title">Clear watch history</string>
    <string name="clear_views_history_summary">Deletes the history of played streams</string>
    <string name="delete_view_history_alert">Delete entire watch history?</string>
    <string name="view_history_deleted">Watch history deleted.</string>
    <string name="clear_search_history_title">Clear search history</string>
    <string name="clear_search_history_summary">Deletes history of search keywords</string>
    <string name="delete_search_history_alert">Delete entire search history?</string>
    <string name="search_history_deleted">Search history deleted.</string>
    <!-- error strings -->
    <string name="general_error">Error</string>
    <string name="download_to_sdcard_error_title">External storage unavailable</string>
    <string name="download_to_sdcard_error_message">Downloading to external SD card not yet possible. Reset download folder location\?</string>
    <string name="network_error">Network error</string>
    <string name="could_not_load_thumbnails">Could not load all thumbnails</string>
    <string name="youtube_signature_decryption_error">Could not decrypt video URL signature</string>
    <string name="parsing_error">Could not parse website</string>
    <string name="light_parsing_error">Could not parse website completely</string>
    <string name="content_not_available">Content unavailable</string>
    <string name="blocked_by_gema">Blocked by GEMA</string>
    <string name="could_not_setup_download_menu">Could not set up download menu</string>
    <string name="live_streams_not_supported">Live streams are not supported yet</string>
    <string name="could_not_get_stream">Could not get any stream</string>
    <string name="could_not_load_image">Could not load image</string>
    <string name="app_ui_crash">App/UI crashed</string>
    <string name="player_stream_failure">Could not play this stream</string>
    <string name="player_unrecoverable_failure">Unrecoverable player error occurred</string>
    <string name="player_recoverable_failure">Recovering from player error</string>
    <string name="external_player_unsupported_link_type">External players don\'t support these types of links</string>
    <string name="invalid_url_toast">Invalid URL</string>
    <string name="video_streams_empty">No video streams found</string>
    <string name="audio_streams_empty">No audio streams found</string>
    <string name="invalid_directory">No such folder</string>
    <string name="invalid_source">No such file/content source</string>
    <string name="invalid_file">The file doesn\'t exist or permission to read or write to it is lacking</string>
    <string name="file_name_empty_error">Filename cannot be empty</string>
    <string name="error_occurred_detail">An error occurred: %1$s</string>
    <string name="no_streams_available_download">No streams available to download</string>
    <string name="saved_tabs_invalid_json">Using default tabs, error while reading saved tabs</string>
    <string name="restore_defaults">Restore defaults</string>
    <string name="restore_defaults_confirmation">Do you want to restore the defaults?</string>
    <!-- error activity -->
    <string name="sorry_string">Sorry, that should not have happened.</string>
    <string name="guru_meditation" translatable="false">Guru Meditation.</string>
    <string name="error_report_button_text">Report error via e-mail</string>
    <string name="error_snackbar_message">Sorry, some errors occurred.</string>
    <string name="error_snackbar_action">REPORT</string>
    <string name="what_device_headline">Info:</string>
    <string name="what_happened_headline">What happened:</string>
    <string name="info_labels">What:\\nRequest:\\nContent Lang:\\nService:\\nGMT Time:\\nPackage:\\nVersion:\\nOS version:</string>
    <string name="your_comment">Your comment (in English):</string>
    <string name="error_details_headline">Details:</string>
    <!-- Content descriptions (for better accessibility) -->
    <string name="list_thumbnail_view_description">Video preview thumbnail</string>
    <string name="detail_thumbnail_view_description">Video preview thumbnail</string>
    <string name="detail_uploader_thumbnail_view_description">Uploader\'s avatar thumbnail</string>
    <string name="detail_likes_img_view_description">Likes</string>
    <string name="detail_dislikes_img_view_description">Dislikes</string>
    <string name="use_tor_title">Use Tor</string>
    <string name="use_tor_summary">(Experimental) Force download traffic through Tor for increased privacy (streaming videos not yet supported).</string>
    <string name="report_error">Report an Error</string>
    <string name="user_report">User report</string>
    <string name="search_no_results">No results</string>
    <string name="empty_view_no_videos" translatable="false">@string/no_videos</string>
    <string name="empty_view_no_comments" translatable="false">@string/no_comments</string>
    <string name="empty_subscription_feed_subtitle">Nothing here but crickets</string>
    <string name="detail_drag_description">Drag to reorder</string>
    <string name="err_dir_create">Cannot create download directory \'%1$s\'</string>
    <string name="info_dir_created">Created download directory \'%1$s\'</string>
    <string name="video">Video</string>
    <string name="audio">Audio</string>
    <string name="retry">Retry</string>
    <string name="storage_permission_denied">Storage access permission denied</string>
    <string name="short_thousand">K</string>
    <string name="short_million">M</string>
    <string name="short_billion">B</string>
    <!--Zero don't get selected (in some languages) as it is not a "special case" for android-->
    <string name="no_subscribers">No subscribers</string>
    <plurals name="subscribers">
        <item quantity="one">%s subscriber</item>
        <item quantity="other">%s subscribers</item>
    </plurals>
    <string name="subscribers_count_not_available">Subscribers count not available</string>
    <string name="no_views">No views</string>
    <plurals name="views">
        <item quantity="one">%s view</item>
        <item quantity="other">%s views</item>
    </plurals>
    <string name="no_videos">No videos</string>
    <plurals name="videos">
<<<<<<< HEAD
    <item quantity="one">Video</item>
    <item quantity="other">Videos</item>
</plurals>

    <string name="no_comments">No comments</string>
    <plurals name="comments">
        <item quantity="one">%s comment</item>
        <item quantity="other">%s comments</item>
    </plurals>

=======
        <item quantity="one">Video</item>
        <item quantity="other">Videos</item>
    </plurals>
>>>>>>> ce204eba
    <!-- Missions -->
    <string name="start">Start</string>
    <string name="pause">Pause</string>
    <string name="view">Play</string>
    <string name="create">Create</string>
    <string name="delete">Delete</string>
    <string name="delete_one">Delete One</string>
    <string name="delete_all">Delete All</string>
    <string name="checksum">Checksum</string>
    <string name="dismiss">Dismiss</string>
    <string name="rename">Rename</string>
    <!-- Fragment -->
    <string name="add">New mission</string>
    <string name="finish">OK</string>
    <!-- Msg -->
    <string name="msg_name">Filename</string>
    <string name="msg_threads">Threads</string>
    <string name="msg_error">Error</string>
    <string name="msg_server_unsupported">Unsupported server</string>
    <string name="msg_exists">File already exists</string>
    <string name="msg_url_malform">Malformed URL or Internet not available</string>
    <string name="msg_running">NewPipe Downloading</string>
    <string name="msg_running_detail">Tap for details</string>
    <string name="msg_wait">Please wait…</string>
    <string name="msg_copied">Copied to clipboard</string>
    <string name="no_available_dir">Please select an available download folder</string>
    <string name="msg_popup_permission">This permission is needed to\nopen in popup mode</string>
    <string name="one_item_deleted">1 item deleted.</string>
    <!-- Checksum types -->
    <string name="md5" translatable="false">MD5</string>
    <string name="sha1" translatable="false">SHA-1</string>
    <string name="reCaptchaActivity">reCAPTCHA</string>
    <string name="reCaptcha_title">reCAPTCHA challenge</string>
    <string name="recaptcha_request_toast">reCAPTCHA challenge requested</string>
    <!-- End of GigaGet's Strings -->
    <!-- Downloads -->
    <string name="settings_category_downloads_title">Download</string>
    <string name="settings_file_charset_title">Allowed characters in filenames</string>
    <string name="settings_file_replacement_character_summary">Invalid characters are replaced with this value</string>
    <string name="settings_file_replacement_character_title">Replacement character</string>
    <string name="charset_letters_and_digits_value" translatable="false">[^\\w\\d]+</string>
    <string name="charset_most_special_characters_value" translatable="false">[\\n\\r|\\?*&lt;":&gt;/']+</string>
    <string name="charset_letters_and_digits">Letters and digits</string>
    <string name="charset_most_special_characters">Most special characters</string>
    <string name="toast_no_player">No app installed to play this file</string>
    <!-- About -->
    <string name="title_activity_about">About NewPipe</string>
    <string name="action_settings">Settings</string>
    <string name="action_about">About</string>
    <string name="title_licenses">Third-party Licenses</string>
    <string name="copyright" formatted="true">© %1$s by %2$s under %3$s</string>
    <string name="error_unable_to_load_license">Could not load license</string>
    <string name="action_open_website">Open website</string>
    <string name="tab_about">About</string>
    <string name="tab_contributors">Contributors</string>
    <string name="tab_licenses">Licenses</string>
    <string name="app_description">Libre lightweight streaming on Android.</string>
    <string name="contribution_title">Contribute</string>
    <string name="contribution_encouragement">Whether you have ideas of; translation, design changes, code cleaning, or real heavy code changes—help is always welcome. The more is done the better it gets!</string>
    <string name="github_url" translatable="false">https://github.com/TeamNewPipe/NewPipe</string>
    <string name="view_on_github">View on GitHub</string>
    <string name="donation_title">Donate</string>
    <string name="donation_encouragement">NewPipe is developed by volunteers spending time bringing you the best experience. Give back to help developers make NewPipe even better while enjoying a cup of coffee.</string>
    <string name="donation_url" translatable="false">https://newpipe.schabi.org/donate</string>
    <string name="give_back">Give back</string>
    <string name="website_title">Website</string>
    <string name="website_encouragement">Visit the NewPipe Website for more info and news.</string>
    <string name="website_url" translatable="false">https://newpipe.schabi.org/</string>
    <string name="privacy_policy_title">NewPipe\'s Privacy Policy</string>
    <string name="privacy_policy_encouragement">The NewPipe project takes your privacy very seriously. Therefore, the app does not collect any data without your consent.\nNewPipe\'s privacy policy explains in detail what data is sent and stored when you send a crash report.</string>
    <string name="privacy_policy_url" translatable="false">https://newpipe.schabi.org/legal/privacy/</string>
    <string name="read_privacy_policy">Read privacy policy</string>
    <string name="app_license_title">NewPipe\'s License</string>
    <string name="app_license">NewPipe is copyleft libre software: You can use, study share and improve it at will. Specifically you can redistribute and/or modify it under the terms of the GNU General Public License as published by the Free Software Foundation, either version 3 of the License, or (at your option) any later version.</string>
    <string name="read_full_license">Read license</string>
    <!-- History -->
    <string name="title_activity_history">History</string>
    <string name="title_history_search">Searched</string>
    <string name="title_history_view">Watched</string>
    <string name="history_disabled">History is turned off</string>
    <string name="action_history">History</string>
    <string name="history_empty">The history is empty</string>
    <string name="history_cleared">History cleared</string>
    <string name="item_deleted">Item deleted</string>
    <string name="delete_item_search_history">Do you want to delete this item from search history?</string>
    <string name="delete_stream_history_prompt">Do you want to delete this item from watch history?</string>
    <string name="delete_all_history_prompt">Are you sure you want to delete all items from history?</string>
    <string name="title_last_played">Last Played</string>
    <string name="title_most_played">Most Played</string>
    <!-- Content -->
    <string name="main_page_content">Content of main page</string>
    <string name="main_page_content_summary">What tabs are shown on the main page</string>
    <string name="selection">Selection</string>
    <string name="blank_page_summary">Blank Page</string>
    <string name="kiosk_page_summary">Kiosk Page</string>
    <string name="subscription_page_summary">Subscription Page</string>
    <string name="feed_page_summary">Feed Page</string>
    <string name="channel_page_summary">Channel Page</string>
    <string name="select_a_channel">Select a channel</string>
    <string name="no_channel_subscribed_yet">No channel subscriptions yet</string>
    <string name="select_a_kiosk">Select a kiosk</string>
    <string name="export_complete_toast">Exported</string>
    <string name="import_complete_toast">Imported</string>
    <string name="no_valid_zip_file">No valid ZIP file</string>
    <string name="could_not_import_all_files">Warning: Could not import all files.</string>
    <string name="override_current_data">This will override your current setup.</string>
    <string name="import_settings">Do you want to also import settings?</string>
<<<<<<< HEAD
    <string name="error_unable_to_load_comments">Could not load comments</string>

=======
>>>>>>> ce204eba
    <!-- Kiosk Names -->
    <string name="kiosk">Kiosk</string>
    <string name="trending">Trending</string>
    <string name="top_50">Top 50</string>
    <string name="new_and_hot">New &amp; hot</string>
    <string name="conferences">Conferences</string>
    <string name="service_kiosk_string" translatable="false">%1$s/%2$s</string>
    <!-- Play Queue -->
    <string name="title_activity_background_player">Background player</string>
    <string name="title_activity_popup_player">Popup player</string>
    <string name="play_queue_remove">Remove</string>
    <string name="play_queue_stream_detail">Details</string>
    <string name="play_queue_audio_settings">Audio Settings</string>
    <string name="hold_to_append">Hold To enqueue</string>
    <string name="direct_on_background">Play directly in background</string>
    <string name="enqueue_on_background">Enqueue in the background</string>
    <string name="enqueue_on_popup">Enqueue in a new popup</string>
    <string name="start_here_on_main">Start playing here</string>
<<<<<<< HEAD
    <string name="start_here_on_background">Start playing in the background</string>
    <string name="start_here_on_popup">Start playing in a new popup</string>

=======
    <string name="start_here_on_background">Start here when backgrounded</string>
    <string name="start_here_on_popup">Start here on new popup</string>
>>>>>>> ce204eba
    <!-- Drawer -->
    <string name="drawer_open">Open Drawer</string>
    <string name="drawer_close">Close Drawer</string>
    <string name="youtube" translatable="false">YouTube</string>
    <string name="soundcloud" translatable="false">SoundCloud</string>
    <string name="drawer_header_action_paceholder_text">Something will appear here soon ;D</string>
    <!-- Preferred player -->
    <string name="preferred_open_action_share_menu_title" translatable="false">NewPipe</string>
    <string name="preferred_open_action_settings_title">Preferred \'open\' action</string>
    <string name="preferred_open_action_settings_summary">Default action when opening content — %s</string>
    <string name="video_player">Video player</string>
    <string name="background_player">Background player</string>
    <string name="popup_player">Popup player</string>
    <string name="always_ask_open_action">Always ask</string>
    <string name="preferred_player_fetcher_notification_title">Getting info…</string>
    <string name="preferred_player_fetcher_notification_message">"Loading requested content"</string>
    <!-- Local Playlist -->
    <string name="create_playlist">New Playlist</string>
    <string name="delete_playlist">Delete</string>
    <string name="rename_playlist">Rename</string>
    <string name="playlist_name_input">Name</string>
    <string name="append_playlist">Add To Playlist</string>
    <string name="set_as_playlist_thumbnail">Set as Playlist Thumbnail</string>
    <string name="bookmark_playlist">Bookmark Playlist</string>
    <string name="unbookmark_playlist">Remove Bookmark</string>
    <string name="delete_playlist_prompt">Delete this playlist\?</string>
    <string name="playlist_creation_success">Playlist created</string>
    <string name="playlist_add_stream_success">Playlisted</string>
    <string name="playlist_thumbnail_change_success">Playlist thumbnail changed.</string>
    <string name="playlist_delete_failure">Could not delete playlist.</string>
    <!-- Players -->
    <string name="caption_none">No Captions</string>
    <string name="resize_fit">Fit</string>
    <string name="resize_fill">Fill</string>
    <string name="resize_zoom">Zoom</string>
    <string name="caption_auto_generated">Auto-generated</string>
    <!-- Caption Settings -->
    <string name="caption_setting_title">Captions</string>
    <string name="caption_setting_description">Modify player caption text scale and background styles. Requires app restart to take effect.</string>
    <!-- Debug Settings -->
    <string name="enable_leak_canary_title">Enable LeakCanary</string>
    <string name="enable_leak_canary_summary">Memory leak monitoring may cause the app to become unresponsive when heap dumping</string>
    <string name="enable_disposed_exceptions_title">Report out-of-lifecycle errors</string>
    <string name="enable_disposed_exceptions_summary">Force reporting of undeliverable Rx exceptions outside of fragment or activity lifecycle after disposal</string>
    <!-- Subscriptions import/export -->
    <string name="import_export_title">Import/export</string>
    <string name="import_title">Import</string>
    <string name="import_from">Import from</string>
    <string name="export_to">Export to</string>
    <string name="import_ongoing">Importing…</string>
    <string name="export_ongoing">Exporting…</string>
    <string name="import_file_title">Import file</string>
    <string name="previous_export">Previous export</string>
    <string name="subscriptions_import_unsuccessful">Could not import subscriptions</string>
    <string name="subscriptions_export_unsuccessful">Could not export subscriptions</string>
    <string name="import_youtube_instructions">Import YouTube subscriptions by downloading the export file:\n\n1. Go to this URL: %1$s\n2. Log in when asked\n3. A download should start (that\'s the export file) </string>
    <string name="import_soundcloud_instructions">Import a SoundCloud profile by typing either the URL or your ID:\n\n1. Enable \"desktop mode\" in a web-browser (the site is not available for mobile devices)\n2. Go to this URL: %1$s\n3. Log in when asked\n4. Copy the profile URL you were redirected to.</string>
    <string name="import_soundcloud_instructions_hint">yourID, soundcloud.com/yourid</string>
    <string name="import_network_expensive_warning">Keep in mind this operation can be network expensive.\n\nDo you want to continue?</string>
    <!-- Playback Parameters -->
    <string name="playback_speed_control">Playback Speed Controls</string>
    <string name="playback_tempo">Tempo</string>
    <string name="playback_pitch">Pitch</string>
    <string name="unhook_checkbox">Unlink (may cause distortion)</string>
    <string name="skip_silence_checkbox">Fast-forward during silence</string>
    <string name="playback_step">Step</string>
    <string name="playback_reset">Reset</string>
    <!-- GDPR dialog -->
    <string name="start_accept_privacy_policy">In order to comply with the European General Data Protection Regulation (GDPR), we herby draw your attention to NewPipe\'s privacy policy. Please read it carefully.\nYou must accept it to send us the bug report.</string>
    <string name="accept">Accept</string>
    <string name="decline">Decline</string>
    <!-- Limit mobile data usage  -->
    <string name="limit_data_usage_none_description">No limit</string>
    <string name="limit_mobile_data_usage_title">Limit resolution when using mobile data</string>
    <string name="limit_mobile_data_usage_value" translatable="false">@string/limit_data_usage_none_key</string>
    <string-array name="limit_data_usage_description_list">
        <item>@string/limit_data_usage_none_description</item>
        <item>1080p60</item>
        <item>1080p</item>
        <item>720p60</item>
        <item>720p</item>
        <item>480p</item>
        <item>360p</item>
        <item>240p</item>
        <item>144p</item>
    </string-array>
    <!-- Updates Settings -->
    <string name="updates_setting_title">Updates</string>
    <string name="updates_setting_description">Show a notification to prompt app update when a new version is available</string>
    <!-- Minimize to exit action -->
    <string name="minimize_on_exit_title">Minimize on app switch</string>
    <string name="minimize_on_exit_summary">Action when switching to other app from main video player — %s</string>
    <string name="minimize_on_exit_none_description">None</string>
    <string name="minimize_on_exit_background_description">Minimize to background player</string>
    <string name="minimize_on_exit_popup_description">Minimize to popup player</string>
    <string name="list_view_mode">List view mode</string>
    <string name="list">List</string>
    <string name="grid">Grid</string>
    <string name="auto">Auto</string>
    <string name="switch_view">Switch View</string>
    <!-- App update notification -->
    <string name="app_update_notification_content_title">NewPipe Update Available!</string>
    <string name="app_update_notification_content_text">Tap to download</string>
    <string name="missions_header_finished">Finished</string>
    <string name="missions_header_pending">In queue</string>
    <string name="paused">paused</string>
    <string name="queued">queued</string>
    <string name="post_processing">post-processing</string>
    <string name="enqueue">Queue</string>
    <string name="permission_denied">Action denied by the system</string>
    <!-- download notifications -->
    <string name="download_failed">Download failed</string>
    <string name="download_finished">Download finished</string>
    <string name="download_finished_more">%s downloads finished</string>
    <!-- dialog about existing downloads -->
    <string name="generate_unique_name">Generate unique name</string>
    <string name="overwrite">Overwrite</string>
    <string name="overwrite_warning">A downloaded file with this name already exists</string>
    <string name="download_already_running">There is a download in progress with this name</string>
    <!-- message dialog about download error -->
    <string name="show_error">Show error</string>
    <string name="label_code">Code</string>
    <string name="error_path_creation">The file can not be created</string>
    <string name="error_file_creation">The destination folder can not be created</string>
    <string name="error_permission_denied">Permission denied by the system</string>
    <string name="error_ssl_exception">Secure connection failed</string>
    <string name="error_unknown_host">Could not find the server</string>
    <string name="error_connect_host">Can not connect to the server</string>
    <string name="error_http_no_content">The server does not send data</string>
    <string name="error_http_unsupported_range">The server does not accept multi-threaded downloads, retry with @string/msg_threads = 1</string>
    <string name="error_http_requested_range_not_satisfiable">Requested range not satisfiable</string>
    <string name="error_http_not_found">Not found</string>
    <string name="error_postprocessing_failed">Post-processing failed</string>
    <string name="clear_finished_download">Clear finished downloads</string>
    <string name="msg_pending_downloads">Continue your %s pending transfers from Downloads</string>
    <string name="stop">Stop</string>
    <string name="max_retry_msg">Maximum retries</string>
    <string name="max_retry_desc">Maximum number of attempts before canceling the download</string>
    <string name="pause_downloads_on_mobile">Pause on switching to mobile data</string>
    <string name="pause_downloads_on_mobile_desc">Downloads that can not be paused will be restarted</string>
<<<<<<< HEAD
    <string name="close">Close</string>

=======
>>>>>>> ce204eba
</resources><|MERGE_RESOLUTION|>--- conflicted
+++ resolved
@@ -254,7 +254,6 @@
     </plurals>
     <string name="no_videos">No videos</string>
     <plurals name="videos">
-<<<<<<< HEAD
     <item quantity="one">Video</item>
     <item quantity="other">Videos</item>
 </plurals>
@@ -265,11 +264,6 @@
         <item quantity="other">%s comments</item>
     </plurals>
 
-=======
-        <item quantity="one">Video</item>
-        <item quantity="other">Videos</item>
-    </plurals>
->>>>>>> ce204eba
     <!-- Missions -->
     <string name="start">Start</string>
     <string name="pause">Pause</string>
@@ -377,11 +371,8 @@
     <string name="could_not_import_all_files">Warning: Could not import all files.</string>
     <string name="override_current_data">This will override your current setup.</string>
     <string name="import_settings">Do you want to also import settings?</string>
-<<<<<<< HEAD
     <string name="error_unable_to_load_comments">Could not load comments</string>
 
-=======
->>>>>>> ce204eba
     <!-- Kiosk Names -->
     <string name="kiosk">Kiosk</string>
     <string name="trending">Trending</string>
@@ -400,14 +391,9 @@
     <string name="enqueue_on_background">Enqueue in the background</string>
     <string name="enqueue_on_popup">Enqueue in a new popup</string>
     <string name="start_here_on_main">Start playing here</string>
-<<<<<<< HEAD
     <string name="start_here_on_background">Start playing in the background</string>
     <string name="start_here_on_popup">Start playing in a new popup</string>
 
-=======
-    <string name="start_here_on_background">Start here when backgrounded</string>
-    <string name="start_here_on_popup">Start here on new popup</string>
->>>>>>> ce204eba
     <!-- Drawer -->
     <string name="drawer_open">Open Drawer</string>
     <string name="drawer_close">Close Drawer</string>
@@ -548,9 +534,6 @@
     <string name="max_retry_desc">Maximum number of attempts before canceling the download</string>
     <string name="pause_downloads_on_mobile">Pause on switching to mobile data</string>
     <string name="pause_downloads_on_mobile_desc">Downloads that can not be paused will be restarted</string>
-<<<<<<< HEAD
     <string name="close">Close</string>
 
-=======
->>>>>>> ce204eba
 </resources>