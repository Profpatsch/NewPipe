<?xml version='1.0' encoding='UTF-8'?>
<resources>
    <string name="app_name" translatable="false">NewPipe</string>
    <string name="main_bg_subtitle">Tap search to get started</string>
    <string name="view_count_text">%1$s views</string>
    <string name="upload_date_text">Published on %1$s</string>
    <string name="no_player_found">No stream player found. Do you want to install VLC?</string>
    <string name="no_player_found_toast">No stream player found (you can install VLC to play it).</string>
    <string name="install">Install</string>
    <string name="cancel">Cancel</string>
    <string name="fdroid_vlc_url" translatable="false">https://f-droid.org/repository/browse/?fdfilter=vlc&amp;fdid=org.videolan.vlc</string>
    <string name="open_in_browser">Open in browser</string>
    <string name="open_in_popup_mode">Open in popup mode</string>
    <string name="share">Share</string>
    <string name="download">Download</string>
    <string name="controls_download_desc">Download stream file</string>
    <string name="search">Search</string>
    <string name="settings">Settings</string>
<<<<<<< HEAD
    <string name="did_you_mean">Did you mean: %1$s?</string>
=======
    <string name="did_you_mean">Did you mean: %1$s\?</string>
>>>>>>> 7508f9d3
    <string name="share_dialog_title">Share with</string>
    <string name="choose_browser">Choose browser</string>
    <string name="screen_rotation">rotation</string>
    <string name="use_external_video_player_title">Use external video player</string>
    <string name="use_external_video_player_summary">Removes audio at SOME resolutions</string>
    <string name="use_external_audio_player_title">Use external audio player</string>
    <string name="popup_mode_share_menu_title">NewPipe popup mode</string>
    <string name="rss_button_title" translatable="false">RSS</string>
    <string name="subscribe_button_title">Subscribe</string>
    <string name="subscribed_button_title">Subscribed</string>
    <string name="unsubscribe">Unsubscribe</string>
    <string name="channel_unsubscribed">Channel unsubscribed</string>
    <string name="subscription_change_failed">Could not change subscription</string>
    <string name="subscription_update_failed">Could not update subscription</string>
    <string name="show_info">Show info</string>

    <string name="tab_main">Main</string>
    <string name="tab_subscriptions">Subscriptions</string>
    <string name="tab_bookmarks">Bookmarked Playlists</string>
    <string name="tab_new">New Tab</string>
    <string name="tab_choose">Choose Tab</string>

    <string name="fragment_whats_new">What\'s New</string>

    <string name="controls_background_title">Background</string>
    <string name="controls_popup_title">Popup</string>
    <string name="controls_add_to_playlist_title">Add To</string>

    <string name="download_path_title">Video download path</string>
    <string name="download_path_summary">Path to store downloaded videos in</string>
    <string name="download_path_dialog_title">Enter download path for videos</string>

    <string name="download_path_audio_title">Audio download folder</string>
    <string name="download_path_audio_summary">Downloaded audio is stored here</string>
    <string name="download_path_audio_dialog_title">Enter download path for audio files</string>

    <string name="autoplay_by_calling_app_title">Autoplay</string>
    <string name="autoplay_by_calling_app_summary">Plays a video when NewPipe is called from another app</string>
    <string name="default_resolution_title">Default resolution</string>
    <string name="default_popup_resolution_title">Default popup resolution</string>
    <string name="show_higher_resolutions_title">Show higher resolutions</string>
    <string name="show_higher_resolutions_summary">Only some devices support playing 2K/4K videos</string>
    <string name="play_with_kodi_title">Play with Kodi</string>
    <string name="kore_not_found">Kore app not found. Install it?</string>
    <string name="kore_package" translatable="false">org.xbmc.kore</string>
    <string name="show_play_with_kodi_title">Show \"Play with Kodi\" option</string>
    <string name="show_play_with_kodi_summary">Display an option to play a video via Kodi media center</string>
    <string name="play_audio">Audio</string>
    <string name="default_audio_format_title">Default audio format</string>
    <string name="default_video_format_title">Default video format</string>
    <string name="theme_title">Theme</string>
    <string name="light_theme_title">Light</string>
    <string name="dark_theme_title">Dark</string>
    <string name="black_theme_title">Black</string>
    <string name="popup_remember_size_pos_title">Remember popup size and position</string>
    <string name="popup_remember_size_pos_summary">Remember last size and position of popup</string>
    <string name="use_inexact_seek_title">Use fast inexact seek</string>
    <string name="use_inexact_seek_summary">Inexact seek allows the player to seek to positions faster with reduced precision</string>
    <string name="download_thumbnail_title">Load thumbnails</string>
    <string name="download_thumbnail_summary">When off no thumbnails load, saving data and memory usage. Changes clear both in-memory and on-disk image cache.</string>
    <string name="thumbnail_cache_wipe_complete_notice">Image cache wiped</string>
    <string name="metadata_cache_wipe_title">Wipe cached metadata</string>
    <string name="metadata_cache_wipe_summary">Remove all cached webpage data</string>
    <string name="metadata_cache_wipe_complete_notice">Metadata cache wiped</string>
    <string name="auto_queue_title">Auto-queue next stream</string>
    <string name="auto_queue_summary">Auto-append a related stream when playing the last stream in a non-repeating queue.</string>
    <string name="volume_gesture_control_title">Volume gesture control</string>
    <string name="volume_gesture_control_summary">Use gestures to control the volume of the player</string>
    <string name="brightness_gesture_control_title">Brightness gesture control</string>
    <string name="brightness_gesture_control_summary">Use gestures to control the brightness of the player</string>
    <string name="show_search_suggestions_title">Search suggestions</string>
    <string name="show_search_suggestions_summary">Show suggestions when searching</string>
    <string name="enable_search_history_title">Search history</string>
    <string name="enable_search_history_summary">Store search queries locally</string>
    <string name="enable_watch_history_title">History &amp; Cache</string>
    <string name="enable_watch_history_summary">Keep track of watched videos</string>
    <string name="resume_on_audio_focus_gain_title">Resume on focus gain</string>
    <string name="resume_on_audio_focus_gain_summary">Continue playing after interruptions (e.g. phone calls)</string>
    <string name="download_dialog_title">Download</string>
    <string name="next_video_title">Next</string>
    <string name="show_next_and_similar_title">Show \'Next\' and \'Similar\' videos</string>
    <string name="show_hold_to_append_title">Show \"Hold to append\" tip</string>
    <string name="show_hold_to_append_summary">Show tip when background or popup button is pressed on video details page</string>
    <string name="url_not_supported_toast">Unsupported URL</string>
    <string name="default_content_country_title">Default content country</string>
    <string name="service_title">Service</string>
    <string name="content_language_title">Default content language</string>
    <string name="settings_category_player_title">Player</string>
    <string name="settings_category_player_behavior_title">Behavior</string>
    <string name="settings_category_video_audio_title">Video &amp; audio</string>
    <string name="settings_category_history_title">History &amp; cache</string>
    <string name="settings_category_popup_title">Popup</string>
    <string name="settings_category_appearance_title">Appearance</string>
    <string name="settings_category_other_title">Other</string>
    <string name="settings_category_debug_title">Debug</string>
    <string name="background_player_playing_toast">Playing in background</string>
    <string name="popup_playing_toast">Playing in popup mode</string>
    <string name="background_player_append">Queued on background player</string>
    <string name="popup_playing_append">Queued on popup player</string>
    <string name="c3s_url" translatable="false">https://www.c3s.cc/</string>
    <string name="play_btn_text">Play</string>
    <string name="content">Content</string>
    <string name="show_age_restricted_content_title">Age restricted content</string>
    <string name="video_is_age_restricted">Show age Restricted Video. Allowing such material is possible from \"Settings\".</string>
    <string name="duration_live">live</string>
    <string name="duration_live_button" translatable="false">LIVE</string>
    <string name="downloads">Downloads</string>
    <string name="downloads_title">Downloads</string>
    <string name="error_report_title">Error report</string>
    <string name="all">All</string>
    <string name="channel">Channel</string>
    <string name="channels">Channels</string>
    <string name="playlist">Playlist</string>
    <string name="playlists">Playlists</string>
    <string name="videos">Videos</string>
    <string name="tracks">Tracks</string>
    <string name="users">Users</string>
    <string name="yes">Yes</string>
    <string name="later">Later</string>
    <string name="disabled">Disabled</string>
    <string name="filter">Filter</string>
    <string name="refresh">Refresh</string>
    <string name="clear">Clear</string>
    <string name="popup_resizing_indicator_title">Resizing</string>
    <string name="best_resolution">Best resolution</string>
    <string name="undo">Undo</string>
    <string name="play_all">Play All</string>
    <string name="always">Always</string>
    <string name="just_once">Just Once</string>
    <string name="file">File</string>

    <string name="notification_channel_id" translatable="false">newpipe</string>
    <string name="notification_channel_name">NewPipe Notification</string>
    <string name="notification_channel_description">Notifications for NewPipe background and popup players</string>

    <string name="unknown_content">[Unknown]</string>

    <string name="toggle_orientation">Toggle Orientation</string>
    <string name="switch_to_background">Switch to Background</string>
    <string name="switch_to_popup">Switch to Popup</string>
    <string name="switch_to_main">Switch to Main</string>

    <string name="import_data_title">Import database</string>
    <string name="export_data_title">Export database</string>
    <string name="import_data_summary">Overrides your current history and subscriptions</string>
    <string name="export_data_summary">Export history, subscriptions and playlists</string>
    <string name="clear_views_history_title">Clear watch history</string>
    <string name="clear_views_history_summary">Deletes the history of played streams</string>
    <string name="delete_view_history_alert">Delete entire watch history?</string>
    <string name="view_history_deleted">Watch history deleted.</string>
    <string name="clear_search_history_title">Clear search history</string>
    <string name="clear_search_history_summary">Deletes history of search keywords</string>
    <string name="delete_search_history_alert">Delete entire search history?</string>
    <string name="search_history_deleted">Search history deleted.</string>
    <!-- error strings -->
    <string name="general_error">Error</string>
    <string name="download_to_sdcard_error_title">External storage unavailable</string>
    <string name="download_to_sdcard_error_message">Download to external SD card is not possible yet. Reset download folder location?</string>
    <string name="network_error">Network error</string>
    <string name="could_not_load_thumbnails">Could not load all thumbnails</string>
    <string name="youtube_signature_decryption_error">Could not decrypt video URL signature</string>
    <string name="parsing_error">Could not parse website</string>
    <string name="light_parsing_error">Could not parse website completely</string>
    <string name="content_not_available">Content unavailable</string>
    <string name="blocked_by_gema">Blocked by GEMA</string>
    <string name="could_not_setup_download_menu">Could not set up download menu</string>
    <string name="live_streams_not_supported">Live streams are not supported yet</string>
    <string name="could_not_get_stream">Could not get any stream</string>
    <string name="could_not_load_image">Could not load image</string>
    <string name="app_ui_crash">App/UI crashed</string>
    <string name="player_stream_failure">Could not play this stream</string>
    <string name="player_unrecoverable_failure">Unrecoverable player error occurred</string>
    <string name="player_recoverable_failure">Recovering from player error</string>
    <string name="external_player_unsupported_link_type">External players don\'t support these types of links</string>
    <string name="invalid_url_toast">Invalid URL</string>
    <string name="video_streams_empty">No video streams found</string>
    <string name="audio_streams_empty">No audio streams found</string>
    <string name="invalid_directory">No such folder</string>
    <string name="invalid_source">No such file/content source</string>
    <string name="invalid_file">The file doesn\'t exist or permission to read or write to it is lacking</string>
    <string name="file_name_empty_error">Filename cannot be empty</string>
    <string name="error_occurred_detail">An error occurred: %1$s</string>
    <string name="no_streams_available_download">No streams available to download</string>
    <string name="saved_tabs_invalid_json">Using default tabs, error while reading saved tabs</string>
    <string name="restore_defaults">Restore defaults</string>
    <string name="restore_defaults_confirmation">Do you want to restore the defaults?</string>

    <!-- error activity -->
    <string name="sorry_string">Sorry, that should not have happened.</string>
    <string name="guru_meditation" translatable="false">Guru Meditation.</string>
    <string name="error_report_button_text">Report error via e-mail</string>
    <string name="error_snackbar_message">Sorry, some errors occurred.</string>
    <string name="error_snackbar_action">REPORT</string>
    <string name="what_device_headline">Info:</string>
    <string name="what_happened_headline">What happened:</string>
    <string name="info_labels">What:\\nRequest:\\nContent Lang:\\nService:\\nGMT Time:\\nPackage:\\nVersion:\\nOS version:</string>
    <string name="your_comment">Your comment (in English):</string>
    <string name="error_details_headline">Details:</string>


    <!-- Content descriptions (for better accessibility) -->
    <string name="list_thumbnail_view_description">Video preview thumbnail</string>
    <string name="detail_thumbnail_view_description">Video preview thumbnail</string>
    <string name="detail_uploader_thumbnail_view_description">Uploader\'s avatar thumbnail</string>
    <string name="detail_likes_img_view_description">Likes</string>
    <string name="detail_dislikes_img_view_description">Dislikes</string>
    <string name="use_tor_title">Use Tor</string>
    <string name="use_tor_summary">(Experimental) Force download traffic through Tor for increased privacy (streaming videos not yet supported).</string>
    <string name="report_error">Report an Error</string>
    <string name="user_report">User report</string>
    <string name="search_no_results">No results</string>
    <string name="empty_view_no_videos" translatable="false">@string/no_videos</string>
    <string name="empty_subscription_feed_subtitle">Nothing here but crickets</string>
    <string name="detail_drag_description">Drag to reorder</string>

    <string name="err_dir_create">Cannot create download directory \'%1$s\'</string>
    <string name="info_dir_created">Created download directory \'%1$s\'</string>

    <string name="video">Video</string>
    <string name="audio">Audio</string>
    <string name="retry">Retry</string>
    <string name="storage_permission_denied">Storage access permission denied</string>
    <string name="use_old_player_title">Use old player</string>
    <string name="use_old_player_summary">Old built-in Mediaframework player</string>

    <string name="short_thousand">K</string>
    <string name="short_million">M</string>
    <string name="short_billion">B</string>

    <!--Zero don't get selected (in some languages) as it is not a "special case" for android-->
    <string name="no_subscribers">No subscribers</string>
    <plurals name="subscribers">
        <item quantity="one">%s subscriber</item>
        <item quantity="other">%s subscribers</item>
    </plurals>
    <string name="subscribers_count_not_available">Subscribers count not available</string>

    <string name="no_views">No views</string>
    <plurals name="views">
        <item quantity="one">%s view</item>
        <item quantity="other">%s views</item>
    </plurals>

    <string name="no_videos">No videos</string>
    <plurals name="videos">
        <item quantity="one">%s video</item>
        <item quantity="other">%s videos</item>
    </plurals>

    <!-- Missions -->
    <string name="start">Start</string>
    <string name="pause">Pause</string>
    <string name="view">Play</string>
    <string name="create">Create</string>
    <string name="delete">Delete</string>
    <string name="delete_one">Delete One</string>
    <string name="delete_all">Delete All</string>
    <string name="checksum">Checksum</string>
    <string name="dismiss">Dismiss</string>
    <string name="rename">Rename</string>

    <!-- Fragment -->
    <string name="add">New mission</string>
    <string name="finish">OK</string>

    <!-- Msg -->
    <string name="msg_name">Filename</string>
    <string name="msg_threads">Threads</string>
    <string name="msg_error">Error</string>
    <string name="msg_server_unsupported">Unsupported server</string>
    <string name="msg_exists">File already exists</string>
    <string name="msg_url_malform">Malformed URL or Internet not available</string>
    <string name="msg_running">NewPipe Downloading</string>
    <string name="msg_running_detail">Tap for details</string>
    <string name="msg_wait">Please wait…</string>
    <string name="msg_copied">Copied to clipboard</string>
    <string name="no_available_dir">Please select an available download folder</string>
    <string name="msg_popup_permission">This permission is needed to\nopen in popup mode</string>
    <string name="one_item_deleted">1 item deleted.</string>

    <!-- Checksum types -->
    <string name="md5" translatable="false">MD5</string>
    <string name="sha1" translatable="false">SHA-1</string>
    <string name="reCaptchaActivity">reCAPTCHA</string>
    <string name="reCaptcha_title">reCAPTCHA challenge</string>
    <string name="recaptcha_request_toast">reCAPTCHA challenge requested</string>

    <!-- End of GigaGet's Strings -->

    <!-- Downloads -->
    <string name="settings_category_downloads_title">Download</string>
    <string name="settings_file_charset_title">Allowed characters in filenames</string>
    <string name="settings_file_replacement_character_summary">Invalid characters are replaced with this value</string>
    <string name="settings_file_replacement_character_title">Replacement character</string>

    <string name="charset_letters_and_digits_value" translatable="false">[^\\w\\d]+</string>
    <string name="charset_most_special_characters_value" translatable="false">[\\n\\r|\\?*&lt;":&gt;/']+</string>
    <string name="charset_letters_and_digits">Letters and digits</string>
    <string name="charset_most_special_characters">Most special characters</string>

    <string name="toast_no_player">No app installed to play this file</string>

    <!-- About -->
    <string name="title_activity_about">About NewPipe</string>
    <string name="action_settings">Settings</string>
    <string name="action_about">About</string>
    <string name="title_licenses">Third-party Licenses</string>
    <string name="copyright" formatted="true">© %1$s by %2$s under %3$s</string>
    <string name="error_unable_to_load_license">Could not load license</string>
    <string name="action_open_website">Open website</string>
    <string name="tab_about">About</string>
    <string name="tab_contributors">Contributors</string>
    <string name="tab_licenses">Licenses</string>
    <string name="app_description">Libre lightweight streaming on Android.</string>
    <string name="contribution_title">Contribute</string>
    <string name="contribution_encouragement">Whether you have ideas of; translation, design changes, code cleaning, or real heavy code changes—help is always welcome. The more is done the better it gets!</string>
    <string name="github_url" translatable="false">https://github.com/TeamNewPipe/NewPipe</string>
    <string name="view_on_github">View on GitHub</string>
    <string name="donation_title">Donate</string>
    <string name="donation_encouragement">NewPipe is developed by volunteers spending time bringing you the best experience. Give back to help developers make NewPipe even better while enjoying a cup of coffee.</string>
    <string name="donation_url" translatable="false">https://newpipe.schabi.org/donate</string>
    <string name="give_back">Give back</string>
    <string name="website_title">Website</string>
    <string name="website_encouragement">Visit the NewPipe Website for more info and news.</string>
    <string name="website_url" translatable="false">https://newpipe.schabi.org/</string>
    <string name="privacy_policy_title">NewPipe\'s Privacy Policy</string>
    <string name="privacy_policy_encouragement">The NewPipe project takes your privacy very seriously. Therefore, the app does not collect any data without your consent.\nNewPipe\'s privacy policy explains in detail what data is sent and stored when you send a crash report.</string>
    <string name="privacy_policy_url" translatable="false">https://newpipe.schabi.org/legal/privacy/</string>
    <string name="read_privacy_policy">Read privacy policy</string>
    <string name="app_license_title">NewPipe\'s License</string>
    <string name="app_license">NewPipe is copyleft libre software: You can use, study share and improve it at will. Specifically you can redistribute and/or modify it under the terms of the GNU General Public License as published by the Free Software Foundation, either version 3 of the License, or (at your option) any later version.</string>
    <string name="read_full_license">Read license</string>


    <!-- History -->
    <string name="title_activity_history">History</string>
    <string name="title_history_search">Searched</string>
    <string name="title_history_view">Watched</string>
    <string name="history_disabled">History is turned off</string>
    <string name="action_history">History</string>
    <string name="history_empty">The history is empty</string>
    <string name="history_cleared">History cleared</string>
    <string name="item_deleted">Item deleted</string>
    <string name="delete_item_search_history">Do you want to delete this item from search history?</string>
    <string name="delete_stream_history_prompt">Do you want to delete this item from watch history?</string>
    <string name="delete_all_history_prompt">Are you sure you want to delete all items from history?</string>
    <string name="title_last_played">Last Played</string>
    <string name="title_most_played">Most Played</string>

    <!-- Content -->
    <string name="main_page_content">Content of main page</string>
    <string name="main_page_content_summary">What tabs are shown on the main page</string>
    <string name="selection">Selection</string>
    <string name="blank_page_summary">Blank Page</string>
    <string name="kiosk_page_summary">Kiosk Page</string>
    <string name="subscription_page_summary">Subscription Page</string>
    <string name="feed_page_summary">Feed Page</string>
    <string name="channel_page_summary">Channel Page</string>
    <string name="select_a_channel">Select a channel</string>
    <string name="no_channel_subscribed_yet">No channel subscriptions yet</string>
    <string name="select_a_kiosk">Select a kiosk</string>
    <string name="export_complete_toast">Exported</string>
    <string name="import_complete_toast">Imported</string>
    <string name="no_valid_zip_file">No valid ZIP file</string>
    <string name="could_not_import_all_files">Warning: Could not import all files.</string>
    <string name="override_current_data">This will override your current setup.</string>
    <string name="import_settings">Do you want to also import settings?</string>

    <!-- Kiosk Names -->
    <string name="kiosk">Kiosk</string>
    <string name="trending">Trending</string>
    <string name="top_50">Top 50</string>
    <string name="new_and_hot">New &amp; hot</string>
    <string name="service_kiosk_string" translatable="false">%1$s/%2$s</string>

    <!-- Play Queue -->
    <string name="title_activity_background_player">Background player</string>
    <string name="title_activity_popup_player">Popup player</string>
    <string name="play_queue_remove">Remove</string>
    <string name="play_queue_stream_detail">Details</string>
    <string name="play_queue_audio_settings">Audio Settings</string>
    <string name="hold_to_append">Hold To enqueue</string>
    <string name="enqueue_on_background">Enqueue when backgrounded</string>
    <string name="enqueue_on_popup">Enqueue on new popup</string>
    <string name="start_here_on_main">Start playing here</string>
    <string name="start_here_on_background">Start here when backgrounded</string>
    <string name="start_here_on_popup">Start here on new popup</string>

    <!-- Drawer -->
    <string name="drawer_open">Open Drawer</string>
    <string name="drawer_close">Close Drawer</string>
    <string name="youtube" translatable="false">YouTube</string>
    <string name="soundcloud" translatable="false">SoundCloud</string>
    <string name="drawer_header_action_paceholder_text">Something will appear here soon ;D</string>


    <!-- Preferred player -->
    <string name="preferred_open_action_share_menu_title" translatable="false">NewPipe</string>
    <string name="preferred_open_action_settings_title">Preferred \'open\' action</string>
    <string name="preferred_open_action_settings_summary">Default action when opening content — %s</string>

    <string name="video_player">Video player</string>
    <string name="background_player">Background player</string>
    <string name="popup_player">Popup player</string>
    <string name="always_ask_open_action">Always ask</string>

    <string name="preferred_player_fetcher_notification_title">Getting info…</string>
    <string name="preferred_player_fetcher_notification_message">"Loading requested content"</string>

    <!-- Local Playlist -->
    <string name="create_playlist">New Playlist</string>
    <string name="delete_playlist">Delete</string>
    <string name="rename_playlist">Rename</string>
    <string name="playlist_name_input">Name</string>
    <string name="append_playlist">Add To Playlist</string>
    <string name="set_as_playlist_thumbnail">Set as Playlist Thumbnail</string>

    <string name="bookmark_playlist">Bookmark Playlist</string>
    <string name="unbookmark_playlist">Remove Bookmark</string>

    <string name="delete_playlist_prompt">Delete this playlist?</string>
    <string name="playlist_creation_success">Playlist created</string>
    <string name="playlist_add_stream_success">Playlisted</string>
    <string name="playlist_thumbnail_change_success">Playlist thumbnail changed.</string>
    <string name="playlist_delete_failure">Could not delete playlist.</string>

    <!-- Players -->
    <string name="caption_none">No Captions</string>

    <string name="resize_fit">Fit</string>
    <string name="resize_fill">Fill</string>
    <string name="resize_zoom">Zoom</string>

    <string name="caption_auto_generated">Auto-generated</string>

    <!-- Caption Settings -->
    <string name="caption_setting_title">Captions</string>
    <string name="caption_setting_description">Modify player caption text scale and background styles. Requires app restart to take effect.</string>

    <!-- Debug Settings -->
    <string name="enable_leak_canary_title">Enable LeakCanary</string>
    <string name="enable_leak_canary_summary">Memory leak monitoring may cause the app to become unresponsive when heap dumping</string>

    <string name="enable_disposed_exceptions_title">Report out-of-lifecycle errors</string>
    <string name="enable_disposed_exceptions_summary">Force reporting of undeliverable Rx exceptions outside of fragment or activity lifecycle after disposal</string>

    <!-- Subscriptions import/export -->
    <string name="import_export_title">Import/export</string>
    <string name="import_title">Import</string>
    <string name="import_from">Import from</string>
    <string name="export_to">Export to</string>

    <string name="import_ongoing">Importing…</string>
    <string name="export_ongoing">Exporting…</string>

    <string name="import_file_title">Import file</string>
    <string name="previous_export">Previous export</string>

    <string name="subscriptions_import_unsuccessful">Could not import subscriptions</string>
    <string name="subscriptions_export_unsuccessful">Could not export subscriptions</string>

    <string name="import_youtube_instructions">Import YouTube subscriptions by downloading the export file:\n\n1. Go to this URL: %1$s\n2. Log in when asked\n3. A download should start (that\'s the export file) </string>
    <string name="import_soundcloud_instructions">Import a SoundCloud profile by typing either the URL or your ID:\n\n1. Enable \"desktop mode\" in a web-browser (the site is not available for mobile devices)\n2. Go to this URL: %1$s\n3. Log in when asked\n4. Copy the profile URL you were redirected to.</string>
    <string name="import_soundcloud_instructions_hint">yourID, soundcloud.com/yourid</string>

    <string name="import_network_expensive_warning">Keep in mind this operation can be network expensive.\n\nDo you want to continue?</string>

    <!-- Playback Parameters -->
    <string name="playback_speed_control">Playback Speed Controls</string>
    <string name="playback_tempo">Tempo</string>
    <string name="playback_pitch">Pitch</string>
    <string name="unhook_checkbox">Unlink (may cause distortion)</string>
    <string name="skip_silence_checkbox">Fast-forward during silence</string>
    <string name="playback_step">Step</string>
    <string name="playback_reset">Reset</string>

    <!-- GDPR dialog -->
    <string name="start_accept_privacy_policy">In order to comply with the European General Data Protection Regulation (GDPR), we herby draw your attention to NewPipe\'s privacy policy. Please read it carefully.\nYou must accept it to send us the bug report.</string>
    <string name="accept">Accept</string>
    <string name="decline">Decline</string>

    <!-- Limit mobile data usage  -->
    <string name="limit_data_usage_none_description">No limit</string>
    <string name="limit_mobile_data_usage_title">Limit resolution when using mobile data</string>
    <string name="limit_mobile_data_usage_value" translatable="false">@string/limit_data_usage_none_key</string>
    <string-array name="limit_data_usage_description_list">
        <item>@string/limit_data_usage_none_description</item>
        <item>1080p60</item>
        <item>1080p</item>
        <item>720p60</item>
        <item>720p</item>
        <item>480p</item>
        <item>360p</item>
        <item>240p</item>
        <item>144p</item>
    </string-array>

    <!-- Minimize to exit action -->
    <string name="minimize_on_exit_title">Minimize on app switch</string>
    <string name="minimize_on_exit_summary">Action when switching to other app from main video player — %s</string>
    <string name="minimize_on_exit_none_description">None</string>
    <string name="minimize_on_exit_background_description">Minimize to background player</string>
    <string name="minimize_on_exit_popup_description">Minimize to popup player</string>
	  <string name="list_view_mode">List view mode</string>
    <string name="list">List</string>
    <string name="grid">Grid</string>
	  <string name="auto">Auto</string>
    <string name="switch_view">Switch View</string>
</resources><|MERGE_RESOLUTION|>--- conflicted
+++ resolved
@@ -16,11 +16,7 @@
     <string name="controls_download_desc">Download stream file</string>
     <string name="search">Search</string>
     <string name="settings">Settings</string>
-<<<<<<< HEAD
-    <string name="did_you_mean">Did you mean: %1$s?</string>
-=======
     <string name="did_you_mean">Did you mean: %1$s\?</string>
->>>>>>> 7508f9d3
     <string name="share_dialog_title">Share with</string>
     <string name="choose_browser">Choose browser</string>
     <string name="screen_rotation">rotation</string>
