<?xml version="1.0" encoding="utf-8"?>
<resources>
    <string name="main_bg_subtitle">ప్రారంభించడానికి శోధనను క్లిక్</string>
    <string name="view_count_text">%1$s వీక్షణలు</string>
    <string name="upload_date_text">%1$s ప్రచురించబడింది</string>
    <string name="install">ఇన్స్టాల్</string>
    <string name="cancel">రద్దు చేయి</string>
    <string name="open_in_browser">బ్రౌజర్ తెరవండి</string>
    <string name="share">ఈ వీడియోను భాగస్వామ్యం చేయండి</string>
    <string name="download">డౌన్లోడ్</string>
    <string name="search">శోధిచు</string>
    <string name="settings">సెట్టింగ్‌లు</string>
    <string name="did_you_mean">అంటే నువ్వు అనేది: %1$s\?</string>
    <string name="share_dialog_title">తో పంచు</string>
    <string name="choose_browser">బ్రౌజర్ను ఎంచుకోండి</string>
    <string name="screen_rotation">రొటేషన్</string>
    <string name="use_external_audio_player_title">బాహ్యట ఆడియో ప్లేయర్ని ఉపయోగించండి</string>
    <string name="popup_mode_share_menu_title">న్యూపైప్ పాపప్ మోడ్</string>
    <string name="subscribe_button_title">సభ్యత్వం</string>
    <string name="subscribed_button_title">సబ్ స్క్రైబ్</string>
    <string name="channel_unsubscribed">అన్ సబ్స్క్రైబ్ చెసిరు</string>
    <string name="subscription_change_failed">సబ్ స్క్రైబ్ సాధ్యం కాలేదు</string>
    <string name="subscription_update_failed">సబ్ స్క్రైబ్ నవీకరించలేరు</string>
    <string name="tab_main">ప్రధానంగా</string>
    <string name="tab_subscriptions">సభ్యత్వం</string>
    <string name="fragment_feed_title">కొత్తది ఏమిటి</string>
    <string name="controls_background_title">వెనకవైపు</string>
    <string name="controls_popup_title">పాపప్</string>
    <string name="download_path_title">వీడియో డౌన్లోడ్ మార్గం</string>
    <string name="download_path_summary">డౌన్లోడ్ చేసిన వీడియోలను నిల్వ చేయడానికి మార్గం</string>
    <string name="download_path_dialog_title">వీడియోల కోసం డౌన్లోడ్ మార్గాన్ని నమోదు చేయండి</string>
    <string name="download_path_audio_title">ఆడియో డౌన్లోడ్ మార్గం</string>
    <string name="download_path_audio_summary">ఆడియో కోసం డౌన్లోడ్ మార్గాన్ని నమోదు చేయండి</string>
    <string name="download_path_audio_dialog_title">ఆడియో ఫైల్లకు డౌన్లోడ్ మార్గాన్ని ఇవ్వండి</string>
    <string name="autoplay_by_calling_app_title">దానంతట అదే ఆడుతుంది</string>
    <string name="play_with_kodi_title">కోడితో ప్లే చేయండి</string>
    <string name="kore_not_found">కోరే అనువర్తనం కనుగొనబడలేదు. దీన్ని ఇన్స్టాల్ చేయండి</string>
    <string name="show_play_with_kodi_title">కోరే అనువర్తనం కనుగొనబడలేదు. దీన్ని ఇన్స్టాల్ చేయండి</string>
    <string name="play_audio">ఆడియో</string>
    <string name="default_audio_format_title">డిఫాల్ట్ ఆడియో ఫార్మాట్</string>
    <string name="theme_title">థీమ్</string>
    <string name="light_theme_title">ప్రకాశం</string>
    <string name="enable_watch_history_title">చరిత్ర</string>
    <string name="download_dialog_title">డౌన్లోడ్</string>
    <string name="show_next_and_similar_title">తదుపరి వీడియో మరియు ఇలాంటి వీడియో</string>
    <string name="show_hold_to_append_title">చిట్కాను అనుబంధించడానికి హోల్డ్ను చూపు</string>
    <string name="unsupported_url">Url మద్దతు లేదు</string>
    <string name="content_language_title">డిఫాల్ట్ భాష</string>
    <string name="settings_category_player_title">ప్లేయర్</string>
    <string name="settings_category_player_behavior_title">ప్రవర్తన</string>
    <string name="settings_category_video_audio_title">వీడియో &amp; ఆడియో</string>
    <string name="settings_category_history_title">చరిత్ర</string>
    <string name="settings_category_popup_title">పాప్అప్</string>
    <string name="settings_category_appearance_title">స్వరూపం</string>
    <string name="settings_category_other_title">ఇతర</string>
    <string name="background_player_playing_toast">వెనకవైపులో ఆడుతున్నారు</string>
    <string name="popup_playing_toast">పాపప్ రీతిలో ప్లే చేస్తోంది</string>
<<<<<<< HEAD
    <string name="background_player_append">"ఆటగాడిపై   క్యూ"</string>
=======
    <string name="background_player_append">ఆటగాడిపై క్యూ</string>
    <string name="play_btn_text">ప్లే</string>
>>>>>>> 1988a086
    <string name="content">కంటెంట్</string>
    <string name="downloads">డౌన్ లోడ్ల</string>
    <string name="downloads_title">డౌన్ లోడ్</string>
    <string name="error_report_title">లోపం నివేదిక</string>
    <string name="all">అన్ని</string>
    <string name="channel">ఛానల్</string>
    <string name="playlist">ప్లేజాబితా</string>
    <string name="yes">అవును</string>
    <string name="later">తర్వాత</string>
    <string name="refresh">రిఫ్రెష్</string>
    <string name="play_all">అన్నింటినీ ప్లే చేయండి</string>
    <string name="notification_channel_name">న్యూప్యాప్ నోటిఫికేషన్</string>
    <string name="general_error">లోపం</string>
    <string name="network_error">నెట్వర్క్ లోపం</string>
    <string name="could_not_load_thumbnails">అన్ని సూక్ష్మచిత్రాలను లోడ్ చేయలేకపోయాము</string>
    <string name="parsing_error">వెబ్సైట్ను అన్వయించడం సాధ్యం కాలేదు</string>
    <string name="light_parsing_error">పూర్తిగా వెబ్సైట్ని అన్వయించడం సాధ్యం కాలేదు</string>
    <string name="content_not_available">కంటెంట్ అందుబాటులో లేదు</string>
    <string name="could_not_setup_download_menu">డౌన్లోడ్ మెనుని సెటప్ చేయడం సాధ్యపడలేదు</string>
    <string name="could_not_get_stream">ఏ స్ట్రీమ్ను పొందడం సాధ్యం కాలేదు</string>
    <string name="could_not_load_image">చిత్రాన్ని లోడ్ చేయడం సాధ్యపడలేదు</string>
    <string name="player_stream_failure">ఈ స్ట్రీమ్ని ప్లే చేయడం విఫలమైంది</string>
    <string name="player_recoverable_failure">ఆటగాడు లోపం నుండి పునరుద్ధరించడం</string>
    <string name="sorry_string">క్షమించాలి, అది జరగకూడదు</string>
    <string name="error_report_button_text">ఇ-మెయిల్ ద్వారా నివేదన లోపం</string>
    <string name="error_snackbar_message">క్షమించండి, కొన్ని లోపాలు సంభవించాయి</string>
    <string name="error_snackbar_action">నివేదిక</string>
    <string name="what_device_headline">సమాచారం</string>
    <string name="what_happened_headline">ఏం జరిగింది</string>
    <string name="your_comment">మీ వ్యాఖ్య(ఆంగ్లం లో)</string>
    <string name="error_details_headline">వివరాలు</string>
    <string name="list_thumbnail_view_description">వీడియో ప్రివ్యూ సూక్ష్మచిత్రం</string>
    <string name="detail_thumbnail_view_description">Video preview thumbnail</string>
    <string name="detail_likes_img_view_description">ఇష్టాలు</string>
    <string name="detail_dislikes_img_view_description">మంది ఇష్టపడలేదు</string>
    <string name="use_tor_title">టోర్ ఉపయోగించండి</string>
    <string name="report_error">లోపాన్ని నివేదించండి</string>
    <string name="user_report">వినియోగదారు నివేదిక</string>
    <string name="search_no_results">ఫలితాలు లేవు</string>
    <string name="video">వీడియో</string>
    <string name="audio">ఆడియో</string>
    <string name="retry">మళ్ళీ ప్రయత్నించు</string>
    <string name="storage_permission_denied">నిల్వ అనుమతి తిరస్కరించబడింది</string>
    <string name="short_thousand">కె</string>
    <string name="short_million">ఎం</string>
    <string name="short_billion">బి</string>
    <string name="no_subscribers">చందాదారులు లేరు</string>
    <plurals name="subscribers">
        <item quantity="one">%s సబ్స్క్రయిబ్</item>
        <item quantity="other">%s సబ్స్క్రయిబలు</item>
    </plurals>
    <string name="no_views">వీక్షణలు లేవు</string>
    <plurals name="views">
        <item quantity="one">%s వీక్షణ</item>
        <item quantity="other">%s వీక్షణలు</item>
    </plurals>
    <string name="no_videos">వీడియోలు లేవు</string>
    <plurals name="videos">
        <item quantity="one">%s వీడియో</item>
        <item quantity="other">%s వీడియోలు</item>
    </plurals>
    <string name="start">ప్రారంభం</string>
    <string name="pause">ఆపు</string>
    <string name="view">ప్లే</string>
    <string name="delete">తొలగించు</string>
    <string name="add">కొత్త మిషన్</string>
    <string name="finish">అలాగే</string>
    <string name="msg_name">ఫైలుపేరు</string>
    <string name="msg_threads">థ్రెడ్లు</string>
    <string name="msg_error">లోపం</string>
    <string name="msg_server_unsupported">సర్వర్ మద్దతు లేదు</string>
    <string name="msg_exists">ఫైల్ ఇప్పటికే ఉంది</string>
    <string name="msg_running">న్యూపిప్ డౌన్లోడ్ అవుతంది</string>
    <string name="msg_running_detail">వివరాల కోసం నొక్కండి</string>
    <string name="msg_wait">దయచేసి వేచి ఉండండి…</string>
    <string name="msg_copied">క్లిప్బోర్డ్కు కాపీ చేయబడింది</string>
    <string name="no_available_dir">దయచేసి అందుబాటులో ఉన్న డౌన్లోడ్ ఫోల్డర్ను ఎంచుకోండి</string>
    <string name="settings_category_downloads_title">డౌన్లోడ్</string>
    <string name="settings_file_charset_title">ఫైల్ పేర్లలో అనుమతించిన అక్షరాలు</string>
    <string name="settings_file_replacement_character_summary">చెల్లని అక్షరాలు ఈ విలువతో భర్తీ చేయబడతాయి</string>
    <string name="settings_file_replacement_character_title">ప్రత్యామ్నాయం పాత్ర</string>
    <string name="charset_letters_and_digits">లెటర్స్ మరియు అంకెలు</string>
    <string name="title_activity_about">న్యూపిప్ గురించి</string>
    <string name="action_settings">సెట్టింగులు</string>
    <string name="action_about">గురించి</string>
    <string name="title_licenses">మూడవ పార్టీ లైసెన్స్</string>
    <string name="error_unable_to_load_license">లైసెన్స్ను లోడ్ చేయడం సాధ్యపడలేదు</string>
    <string name="action_open_website">వెబ్సైట్ని తెరవండి</string>
    <string name="tab_about">గురించి</string>
    <string name="tab_contributors">చందాదారులు</string>
    <string name="tab_licenses">లైసెన్సుల</string>
    <string name="view_on_github">GitHub పై చూడండి</string>
    <string name="app_license_title">న్యూపెయిప్స్ లైసెన్స్</string>
    <string name="contribution_encouragement">మీరు ఆలోచనలు ఉన్నాయా లేదో; అనువాదం, డిజైన్ మార్పులు, కోడ్ క్లీనింగ్ లేదా రియల్ భారీ కోడ్ మార్పులు-సహాయం ఎల్లప్పుడూ స్వాగతం. మరింత అది గెట్స్ మంచి జరుగుతుంది</string>
    <string name="read_full_license">లైసెన్స్ చదువు</string>
    <string name="contribution_title">కాంట్రిబ్యూషన్</string>
    <string name="title_activity_history">చరిత్ర</string>
    <string name="title_history_search">శోధించింది</string>
    <string name="title_history_view">వీక్షించారు</string>
    <string name="history_disabled">చరిత్ర నిలిపివేయబడింది</string>
    <string name="action_history">చరిత్ర</string>
    <string name="history_empty">చరిత్ర ఖాళీగా ఉంది</string>
    <string name="history_cleared">చరిత్ర క్లియర్ చేయబడింది</string>
    <string name="item_deleted">అంశం తొలగించబడింది</string>
    <string name="delete_item_search_history">మీరు ఈ అంశాన్ని శోధన చరిత్ర నుండి తొలగించాలనుకుంటున్నారా?</string>
    <string name="main_page_content">ప్రధాన పేజీ యొక్క కంటెంట్</string>
    <string name="blank_page_summary">ఖాళీ పేజీ</string>
    <string name="subscription_page_summary">చందా పేజీ</string>
    <string name="feed_page_summary">ఫీడ్ పేజీ</string>
    <string name="channel_page_summary">ఛానెల్ పేజీ</string>
    <string name="select_a_channel">ఛానెల్ని ఎంచుకోండి</string>
    <string name="no_channel_subscribed_yet">ఇంకా ఛానెల్ ఏదీ చందా చేయలేదు</string>
    <string name="trending">ట్రెండింగ్</string>
    <string name="top_50">టాప్ 50</string>
    <string name="new_and_hot">క్రొత్తది మరియు వేడి</string>
    <string name="play_queue_remove">తొలగించు</string>
    <string name="play_queue_stream_detail">వివరాలు</string>
    <string name="play_queue_audio_settings">ఆడియో సెట్టింగ్లు</string>
    <string name="hold_to_append">ఎన్క్యూలో పట్టుకోండి</string>
    <string name="no_player_found">మీదగార వీడియో కి కావాల్సిన ప్లేయర్ లేదు. VLC ప్లేయర్ ఇన్స్టాల్ చేసుకుంటారా\?</string>
    <string name="no_player_found_toast">మీదగార వీడియో కి కావాల్సిన ప్లేయర్ లేదు (మీరు VLC ఇసన్తాల్ చేసుకోండి )</string>
    <string name="open_in_popup_mode">పాపప్ మోడ్ తెరవండి</string>
    <string name="default_popup_resolution_title">డిఫాల్ట్ పాపప్ స్పష్టత</string>
    <string name="controls_download_desc">ప్రసార ఫైల్ను డౌన్లోడ్ చేయండి</string>
    <string name="use_external_video_player_title">బాహ్య వీడియో ప్లేయర్ని ఉపయోగించండి</string>
    <string name="use_external_video_player_summary">కొన్ని రెసొల్యూషన్స్ లో ఆడియో తీసేస్తుంది</string>
</resources><|MERGE_RESOLUTION|>--- conflicted
+++ resolved
@@ -55,12 +55,7 @@
     <string name="settings_category_other_title">ఇతర</string>
     <string name="background_player_playing_toast">వెనకవైపులో ఆడుతున్నారు</string>
     <string name="popup_playing_toast">పాపప్ రీతిలో ప్లే చేస్తోంది</string>
-<<<<<<< HEAD
-    <string name="background_player_append">"ఆటగాడిపై   క్యూ"</string>
-=======
     <string name="background_player_append">ఆటగాడిపై క్యూ</string>
-    <string name="play_btn_text">ప్లే</string>
->>>>>>> 1988a086
     <string name="content">కంటెంట్</string>
     <string name="downloads">డౌన్ లోడ్ల</string>
     <string name="downloads_title">డౌన్ లోడ్</string>
