<?xml version="1.0" encoding="utf-8"?>
<PreferenceScreen
    xmlns:android="http://schemas.android.com/apk/res/android"
    xmlns:app="http://schemas.android.com/apk/res-auto"
    android:title="@string/settings_category_video_audio_title">

    <ListPreference
        app:iconSpaceReserved="false"
        android:defaultValue="@string/default_resolution_value"
        android:entries="@array/resolution_list_description"
        android:entryValues="@array/resolution_list_values"
        android:key="@string/default_resolution_key"
        android:summary="%s"
        android:title="@string/default_resolution_title"/>

    <ListPreference
        app:iconSpaceReserved="false"
        android:defaultValue="@string/default_popup_resolution_value"
        android:entries="@array/resolution_list_description"
        android:entryValues="@array/resolution_list_values"
        android:key="@string/default_popup_resolution_key"
        android:summary="%s"
        android:title="@string/default_popup_resolution_title"/>

    <ListPreference
        app:iconSpaceReserved="false"
        android:defaultValue="@string/limit_mobile_data_usage_value"
        android:entries="@array/limit_data_usage_description_list"
        android:entryValues="@array/limit_data_usage_values_list"
        android:key="@string/limit_mobile_data_usage_key"
        android:summary="%s"
        android:title="@string/limit_mobile_data_usage_title" />

    <SwitchPreference
        app:iconSpaceReserved="false"
        android:defaultValue="false"
        android:key="@string/show_higher_resolutions_key"
        android:summary="@string/show_higher_resolutions_summary"
        android:title="@string/show_higher_resolutions_title"/>

    <ListPreference
        app:iconSpaceReserved="false"
        android:defaultValue="@string/default_video_format_value"
        android:entries="@array/video_format_description_list"
        android:entryValues="@array/video_format_values_list"
        android:key="@string/default_video_format_key"
        android:summary="%s"
        android:title="@string/default_video_format_title"/>

    <ListPreference
        app:iconSpaceReserved="false"
        android:defaultValue="@string/default_audio_format_value"
        android:entries="@array/audio_format_description_list"
        android:entryValues="@array/audio_format_values_list"
        android:key="@string/default_audio_format_key"
        android:summary="%s"
        android:title="@string/default_audio_format_title" />

    <PreferenceCategory
        app:iconSpaceReserved="false"
        android:layout="@layout/settings_category_header_layout"
        android:title="@string/settings_category_player_title">

        <SwitchPreference
            app:iconSpaceReserved="false"
            android:defaultValue="false"
            android:key="@string/use_external_video_player_key"
            android:summary="@string/use_external_video_player_summary"
            android:title="@string/use_external_video_player_title"/>

        <SwitchPreference
            app:iconSpaceReserved="false"
            android:defaultValue="false"
            android:key="@string/use_external_audio_player_key"
            android:title="@string/use_external_audio_player_title"/>

        <SwitchPreference
            app:iconSpaceReserved="false"
            android:defaultValue="false"
            android:key="@string/show_play_with_kodi_key"
            android:summary="@string/show_play_with_kodi_summary"
            android:title="@string/show_play_with_kodi_title"/>

        <SwitchPreference
            app:iconSpaceReserved="false"
<<<<<<< HEAD
            android:defaultValue="false"
=======
            android:defaultValue="true"
>>>>>>> 718acb50
            android:key="@string/enable_lock_screen_video_thumbnail_key"
            android:summary="@string/enable_lock_screen_video_thumbnail_summary"
            android:title="@string/enable_lock_screen_video_thumbnail_title"/>

    </PreferenceCategory>

    <PreferenceCategory
        android:layout="@layout/settings_category_header_layout"
        android:title="@string/settings_category_player_behavior_title">

        <ListPreference
            app:iconSpaceReserved="false"
            android:defaultValue="@string/preferred_open_action_default"
            android:entries="@array/preferred_open_action_description_list"
            android:entryValues="@array/preferred_open_action_values_list"
            android:key="@string/preferred_open_action_key"
            android:summary="@string/preferred_open_action_settings_summary"
            android:title="@string/preferred_open_action_settings_title"/>

        <ListPreference
            app:iconSpaceReserved="false"
            android:defaultValue="@string/minimize_on_exit_value"
            android:entries="@array/minimize_on_exit_action_description"
            android:entryValues="@array/minimize_on_exit_action_key"
            android:key="@string/minimize_on_exit_key"
            android:summary="@string/minimize_on_exit_summary"
            android:title="@string/minimize_on_exit_title"/>

        <SwitchPreference
            app:iconSpaceReserved="false"
            android:defaultValue="false"
            android:key="@string/auto_queue_key"
            android:summary="@string/auto_queue_summary"
            android:title="@string/auto_queue_title"/>

        <SwitchPreference
            app:iconSpaceReserved="false"
            android:defaultValue="false"
            android:key="@string/resume_on_audio_focus_gain_key"
            android:summary="@string/resume_on_audio_focus_gain_summary"
            android:title="@string/resume_on_audio_focus_gain_title"/>

        <SwitchPreference
            app:iconSpaceReserved="false"
            android:defaultValue="true"
            android:key="@string/volume_gesture_control_key"
            android:summary="@string/volume_gesture_control_summary"
            android:title="@string/volume_gesture_control_title"/>

        <SwitchPreference
            app:iconSpaceReserved="false"
            android:defaultValue="true"
            android:key="@string/brightness_gesture_control_key"
            android:summary="@string/brightness_gesture_control_summary"
            android:title="@string/brightness_gesture_control_title"/>

        <SwitchPreference
            app:iconSpaceReserved="false"
            android:defaultValue="true"
            android:key="@string/popup_remember_size_pos_key"
            android:summary="@string/popup_remember_size_pos_summary"
            android:title="@string/popup_remember_size_pos_title"/>

        <SwitchPreference
            app:iconSpaceReserved="false"
            android:defaultValue="false"
            android:key="@string/use_inexact_seek_key"
            android:summary="@string/use_inexact_seek_summary"
            android:title="@string/use_inexact_seek_title"/>

        <ListPreference
          app:iconSpaceReserved="false"
          android:defaultValue="@string/seek_duration_default_value"
          android:entries="@array/seek_duration_description"
          android:entryValues="@array/seek_duration_value"
          android:key="@string/seek_duration_key"
          android:summary="%s"
          android:title="@string/seek_duration_title"/>
    </PreferenceCategory>
</PreferenceScreen><|MERGE_RESOLUTION|>--- conflicted
+++ resolved
@@ -83,11 +83,7 @@
 
         <SwitchPreference
             app:iconSpaceReserved="false"
-<<<<<<< HEAD
-            android:defaultValue="false"
-=======
             android:defaultValue="true"
->>>>>>> 718acb50
             android:key="@string/enable_lock_screen_video_thumbnail_key"
             android:summary="@string/enable_lock_screen_video_thumbnail_summary"
             android:title="@string/enable_lock_screen_video_thumbnail_title"/>
