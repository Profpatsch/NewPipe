package org.schabi.newpipe.fragments.detail;

import android.animation.ValueAnimator;
import android.app.Activity;
import android.content.BroadcastReceiver;
import android.content.Context;
import android.content.Intent;
import android.content.IntentFilter;
import android.content.SharedPreferences;
import android.content.pm.ActivityInfo;
import android.database.ContentObserver;
import android.graphics.Color;
import android.graphics.Point;
import android.graphics.Rect;
import android.graphics.drawable.Drawable;
import android.net.Uri;
import android.os.Build;
import android.os.Bundle;
import android.os.Handler;
import android.os.Looper;
import android.provider.Settings;
import android.util.DisplayMetrics;
import android.util.Log;
import android.util.TypedValue;
import android.view.LayoutInflater;
import android.view.MotionEvent;
import android.view.View;
import android.view.ViewGroup;
import android.view.ViewTreeObserver;
import android.view.WindowManager;
import android.view.animation.DecelerateInterpolator;
import android.widget.FrameLayout;
import android.widget.RelativeLayout;

import androidx.annotation.AttrRes;
import androidx.annotation.NonNull;
import androidx.annotation.Nullable;
import androidx.annotation.StringRes;
import androidx.appcompat.app.AlertDialog;
import androidx.appcompat.content.res.AppCompatResources;
import androidx.appcompat.widget.Toolbar;
import androidx.coordinatorlayout.widget.CoordinatorLayout;
import androidx.core.content.ContextCompat;
import androidx.preference.PreferenceManager;

import com.google.android.exoplayer2.ExoPlaybackException;
import com.google.android.exoplayer2.PlaybackParameters;
import com.google.android.material.appbar.AppBarLayout;
import com.google.android.material.bottomsheet.BottomSheetBehavior;
import com.google.android.material.tabs.TabLayout;
import com.nostra13.universalimageloader.core.assist.FailReason;
import com.nostra13.universalimageloader.core.listener.ImageLoadingListener;
import com.nostra13.universalimageloader.core.listener.SimpleImageLoadingListener;

import org.schabi.newpipe.App;
import org.schabi.newpipe.R;
import org.schabi.newpipe.databinding.FragmentVideoDetailBinding;
import org.schabi.newpipe.download.DownloadDialog;
import org.schabi.newpipe.error.ErrorActivity;
import org.schabi.newpipe.error.ErrorInfo;
import org.schabi.newpipe.error.ReCaptchaActivity;
import org.schabi.newpipe.error.UserAction;
import org.schabi.newpipe.extractor.InfoItem;
import org.schabi.newpipe.extractor.NewPipe;
import org.schabi.newpipe.extractor.exceptions.ContentNotSupportedException;
import org.schabi.newpipe.extractor.exceptions.ExtractionException;
import org.schabi.newpipe.extractor.stream.AudioStream;
import org.schabi.newpipe.extractor.stream.Stream;
import org.schabi.newpipe.extractor.stream.StreamInfo;
import org.schabi.newpipe.extractor.stream.StreamType;
import org.schabi.newpipe.extractor.stream.VideoStream;
import org.schabi.newpipe.fragments.BackPressable;
import org.schabi.newpipe.fragments.BaseStateFragment;
import org.schabi.newpipe.fragments.EmptyFragment;
import org.schabi.newpipe.fragments.list.comments.CommentsFragment;
import org.schabi.newpipe.fragments.list.videos.RelatedItemsFragment;
import org.schabi.newpipe.ktx.AnimationType;
import org.schabi.newpipe.local.dialog.PlaylistAppendDialog;
import org.schabi.newpipe.local.dialog.PlaylistCreationDialog;
import org.schabi.newpipe.local.history.HistoryRecordManager;
import org.schabi.newpipe.player.MainPlayer;
import org.schabi.newpipe.player.Player;
import org.schabi.newpipe.player.event.OnKeyDownListener;
import org.schabi.newpipe.player.event.PlayerServiceExtendedEventListener;
import org.schabi.newpipe.player.helper.PlayerHelper;
import org.schabi.newpipe.player.helper.PlayerHolder;
import org.schabi.newpipe.player.playqueue.PlayQueue;
import org.schabi.newpipe.player.playqueue.PlayQueueItem;
import org.schabi.newpipe.player.playqueue.SinglePlayQueue;
import org.schabi.newpipe.util.Constants;
import org.schabi.newpipe.util.DeviceUtils;
import org.schabi.newpipe.util.ExtractorHelper;
import org.schabi.newpipe.util.ImageDisplayConstants;
import org.schabi.newpipe.util.KoreUtil;
import org.schabi.newpipe.util.ListHelper;
import org.schabi.newpipe.util.Localization;
import org.schabi.newpipe.util.NavigationHelper;
import org.schabi.newpipe.util.PermissionHelper;
import org.schabi.newpipe.util.ShareUtils;
import org.schabi.newpipe.util.ThemeHelper;

import java.util.ArrayList;
import java.util.Iterator;
import java.util.LinkedList;
import java.util.List;
import java.util.Objects;
import java.util.concurrent.TimeUnit;

import icepick.State;
import io.reactivex.rxjava3.android.schedulers.AndroidSchedulers;
import io.reactivex.rxjava3.disposables.CompositeDisposable;
import io.reactivex.rxjava3.disposables.Disposable;
import io.reactivex.rxjava3.schedulers.Schedulers;

import static android.text.TextUtils.isEmpty;
import static org.schabi.newpipe.extractor.StreamingService.ServiceInfo.MediaCapability.COMMENTS;
import static org.schabi.newpipe.extractor.stream.StreamExtractor.NO_AGE_LIMIT;
import static org.schabi.newpipe.ktx.ViewUtils.animate;
import static org.schabi.newpipe.ktx.ViewUtils.animateRotation;
import static org.schabi.newpipe.player.helper.PlayerHelper.globalScreenOrientationLocked;
import static org.schabi.newpipe.player.helper.PlayerHelper.isClearingQueueConfirmationRequired;
import static org.schabi.newpipe.player.playqueue.PlayQueueItem.RECOVERY_UNSET;
import static org.schabi.newpipe.util.ExtractorHelper.showMetaInfoInTextView;

public final class VideoDetailFragment
        extends BaseStateFragment<StreamInfo>
        implements BackPressable,
        SharedPreferences.OnSharedPreferenceChangeListener,
        View.OnClickListener,
        View.OnLongClickListener,
        PlayerServiceExtendedEventListener,
        OnKeyDownListener {
    public static final String KEY_SWITCHING_PLAYERS = "switching_players";

    private static final float MAX_OVERLAY_ALPHA = 0.9f;
    private static final float MAX_PLAYER_HEIGHT = 0.7f;

    public static final String ACTION_SHOW_MAIN_PLAYER =
            App.PACKAGE_NAME + ".VideoDetailFragment.ACTION_SHOW_MAIN_PLAYER";
    public static final String ACTION_HIDE_MAIN_PLAYER =
            App.PACKAGE_NAME + ".VideoDetailFragment.ACTION_HIDE_MAIN_PLAYER";
    public static final String ACTION_PLAYER_STARTED =
            App.PACKAGE_NAME + ".VideoDetailFragment.ACTION_PLAYER_STARTED";
    public static final String ACTION_VIDEO_FRAGMENT_RESUMED =
            App.PACKAGE_NAME + ".VideoDetailFragment.ACTION_VIDEO_FRAGMENT_RESUMED";
    public static final String ACTION_VIDEO_FRAGMENT_STOPPED =
            App.PACKAGE_NAME + ".VideoDetailFragment.ACTION_VIDEO_FRAGMENT_STOPPED";

    private static final String COMMENTS_TAB_TAG = "COMMENTS";
    private static final String RELATED_TAB_TAG = "NEXT VIDEO";
    private static final String DESCRIPTION_TAB_TAG = "DESCRIPTION TAB";
    private static final String EMPTY_TAB_TAG = "EMPTY TAB";

    // tabs
    private boolean showComments;
    private boolean showRelatedItems;
    private boolean showDescription;
    private String selectedTabTag;
    @AttrRes @NonNull final List<Integer> tabIcons = new ArrayList<>();
    @StringRes @NonNull final List<Integer> tabContentDescriptions = new ArrayList<>();
    private boolean tabSettingsChanged = false;
    private int lastAppBarVerticalOffset = Integer.MAX_VALUE; // prevents useless updates

    @State
    protected int serviceId = Constants.NO_SERVICE_ID;
    @State
    @NonNull
    protected String title = "";
    @State
    @Nullable
    protected String url = null;
    @Nullable
    protected PlayQueue playQueue = null;
    @State
    int bottomSheetState = BottomSheetBehavior.STATE_EXPANDED;
    @State
    protected boolean autoPlayEnabled = true;

    @Nullable
    private StreamInfo currentInfo = null;
    private Disposable currentWorker;
    @NonNull
    private final CompositeDisposable disposables = new CompositeDisposable();
    @Nullable
    private Disposable positionSubscriber = null;

    private List<VideoStream> sortedVideoStreams;
    private int selectedVideoStreamIndex = -1;
    private BottomSheetBehavior<FrameLayout> bottomSheetBehavior;
    private BroadcastReceiver broadcastReceiver;

    /*//////////////////////////////////////////////////////////////////////////
    // Views
    //////////////////////////////////////////////////////////////////////////*/

    private FragmentVideoDetailBinding binding;

    private TabAdapter pageAdapter;

    private ContentObserver settingsContentObserver;
    @Nullable
    private MainPlayer playerService;
    private Player player;

    /*//////////////////////////////////////////////////////////////////////////
    // Service management
    //////////////////////////////////////////////////////////////////////////*/
    @Override
    public void onServiceConnected(final Player connectedPlayer,
                                   final MainPlayer connectedPlayerService,
                                   final boolean playAfterConnect) {
        player = connectedPlayer;
        playerService = connectedPlayerService;

        // It will do nothing if the player is not in fullscreen mode
        hideSystemUiIfNeeded();

        if (!player.videoPlayerSelected() && !playAfterConnect) {
            return;
        }

        if (isLandscape()) {
            // If the video is playing but orientation changed
            // let's make the video in fullscreen again
            checkLandscape();
        } else if (player.isFullscreen() && !player.isVerticalVideo()
                // Tablet UI has orientation-independent fullscreen
                && !DeviceUtils.isTablet(activity)) {
            // Device is in portrait orientation after rotation but UI is in fullscreen.
            // Return back to non-fullscreen state
            player.toggleFullscreen();
        }

        if (playerIsNotStopped() && player.videoPlayerSelected()) {
            addVideoPlayerView();
        }

        if (playAfterConnect
                || (currentInfo != null
                && isAutoplayEnabled()
                && player.getParentActivity() == null)) {
            autoPlayEnabled = true; // forcefully start playing
            openVideoPlayer();
        }
    }

    @Override
    public void onServiceDisconnected() {
        playerService = null;
        player = null;
        restoreDefaultBrightness();
    }


    /*////////////////////////////////////////////////////////////////////////*/

    public static VideoDetailFragment getInstance(final int serviceId,
                                                  @Nullable final String videoUrl,
                                                  @NonNull final String name,
                                                  @Nullable final PlayQueue queue) {
        final VideoDetailFragment instance = new VideoDetailFragment();
        instance.setInitialData(serviceId, videoUrl, name, queue);
        return instance;
    }

    public static VideoDetailFragment getInstanceInCollapsedState() {
        final VideoDetailFragment instance = new VideoDetailFragment();
        instance.bottomSheetState = BottomSheetBehavior.STATE_COLLAPSED;
        return instance;
    }


    /*//////////////////////////////////////////////////////////////////////////
    // Fragment's Lifecycle
    //////////////////////////////////////////////////////////////////////////*/

    @Override
    public void onCreate(final Bundle savedInstanceState) {
        super.onCreate(savedInstanceState);

        final SharedPreferences prefs = PreferenceManager.getDefaultSharedPreferences(activity);
        showComments = prefs.getBoolean(getString(R.string.show_comments_key), true);
        showRelatedItems = prefs.getBoolean(getString(R.string.show_next_video_key), true);
        showDescription = prefs.getBoolean(getString(R.string.show_description_key), true);
        selectedTabTag = prefs.getString(
                getString(R.string.stream_info_selected_tab_key), COMMENTS_TAB_TAG);
        prefs.registerOnSharedPreferenceChangeListener(this);

        setupBroadcastReceiver();

        settingsContentObserver = new ContentObserver(new Handler()) {
            @Override
            public void onChange(final boolean selfChange) {
                if (activity != null && !globalScreenOrientationLocked(activity)) {
                    activity.setRequestedOrientation(ActivityInfo.SCREEN_ORIENTATION_UNSPECIFIED);
                }
            }
        };
        activity.getContentResolver().registerContentObserver(
                Settings.System.getUriFor(Settings.System.ACCELEROMETER_ROTATION), false,
                settingsContentObserver);
    }

    @Override
    public View onCreateView(@NonNull final LayoutInflater inflater, final ViewGroup container,
                             final Bundle savedInstanceState) {
        return inflater.inflate(R.layout.fragment_video_detail, container, false);
    }

    @Override
    public void onPause() {
        super.onPause();
        if (currentWorker != null) {
            currentWorker.dispose();
        }
        restoreDefaultBrightness();
        PreferenceManager.getDefaultSharedPreferences(requireContext())
                .edit()
                .putString(getString(R.string.stream_info_selected_tab_key),
                        pageAdapter.getItemTitle(binding.viewPager.getCurrentItem()))
                .apply();
    }

    @Override
    public void onResume() {
        super.onResume();

        activity.sendBroadcast(new Intent(ACTION_VIDEO_FRAGMENT_RESUMED));

        setupBrightness();

        if (tabSettingsChanged) {
            tabSettingsChanged = false;
            initTabs();
            if (currentInfo != null) {
                updateTabs(currentInfo);
            }
        }

        // Check if it was loading when the fragment was stopped/paused
        if (wasLoading.getAndSet(false) && !wasCleared()) {
            startLoading(false);
        }
    }

    @Override
    public void onStop() {
        super.onStop();

        if (!activity.isChangingConfigurations()) {
            activity.sendBroadcast(new Intent(ACTION_VIDEO_FRAGMENT_STOPPED));
        }
    }

    @Override
    public void onDestroy() {
        super.onDestroy();
        binding = null;

        // Stop the service when user leaves the app with double back press
        // if video player is selected. Otherwise unbind
        if (activity.isFinishing() && player != null && player.videoPlayerSelected()) {
            PlayerHolder.stopService(App.getApp());
        } else {
            PlayerHolder.removeListener();
        }

        PreferenceManager.getDefaultSharedPreferences(activity)
                .unregisterOnSharedPreferenceChangeListener(this);
        activity.unregisterReceiver(broadcastReceiver);
        activity.getContentResolver().unregisterContentObserver(settingsContentObserver);

        if (positionSubscriber != null) {
            positionSubscriber.dispose();
        }
        if (currentWorker != null) {
            currentWorker.dispose();
        }
        disposables.clear();
        positionSubscriber = null;
        currentWorker = null;
        bottomSheetBehavior.setBottomSheetCallback(null);

        if (activity.isFinishing()) {
            playQueue = null;
            currentInfo = null;
            stack = new LinkedList<>();
        }
    }

    @Override
    public void onActivityResult(final int requestCode, final int resultCode, final Intent data) {
        super.onActivityResult(requestCode, resultCode, data);
        switch (requestCode) {
            case ReCaptchaActivity.RECAPTCHA_REQUEST:
                if (resultCode == Activity.RESULT_OK) {
                    NavigationHelper.openVideoDetailFragment(requireContext(), getFM(),
                            serviceId, url, title, null, false);
                } else {
                    Log.e(TAG, "ReCaptcha failed");
                }
                break;
            default:
                Log.e(TAG, "Request code from activity not supported [" + requestCode + "]");
                break;
        }
    }

    @Override
    public void onSharedPreferenceChanged(final SharedPreferences sharedPreferences,
                                          final String key) {
        if (key.equals(getString(R.string.show_comments_key))) {
            showComments = sharedPreferences.getBoolean(key, true);
            tabSettingsChanged = true;
        } else if (key.equals(getString(R.string.show_next_video_key))) {
            showRelatedItems = sharedPreferences.getBoolean(key, true);
            tabSettingsChanged = true;
        } else if (key.equals(getString(R.string.show_description_key))) {
            showComments = sharedPreferences.getBoolean(key, true);
            tabSettingsChanged = true;
        }
    }

    /*//////////////////////////////////////////////////////////////////////////
    // OnClick
    //////////////////////////////////////////////////////////////////////////*/

    @Override
    public void onClick(final View v) {
        switch (v.getId()) {
            case R.id.detail_controls_background:
                openBackgroundPlayer(false);
                break;
            case R.id.detail_controls_popup:
                openPopupPlayer(false);
                break;
            case R.id.detail_controls_playlist_append:
                if (getFM() != null && currentInfo != null) {

                    final PlaylistAppendDialog d = PlaylistAppendDialog.fromStreamInfo(currentInfo);
                    disposables.add(
                            PlaylistAppendDialog.onPlaylistFound(getContext(),
                                    () -> d.show(getFM(), TAG),
                                    () -> PlaylistCreationDialog.newInstance(d).show(getFM(), TAG)
                            )
                    );
                }
                break;
            case R.id.detail_controls_download:
                if (PermissionHelper.checkStoragePermissions(activity,
                        PermissionHelper.DOWNLOAD_DIALOG_REQUEST_CODE)) {
                    this.openDownloadDialog();
                }
                break;
            case R.id.detail_controls_share:
                if (currentInfo != null) {
                    ShareUtils.shareText(requireContext(),
                            currentInfo.getName(), currentInfo.getUrl());
                }
                break;
            case R.id.detail_controls_open_in_browser:
                if (currentInfo != null) {
                    ShareUtils.openUrlInBrowser(requireContext(), currentInfo.getUrl());
                }
                break;
            case R.id.detail_controls_play_with_kodi:
                if (currentInfo != null) {
                    try {
                        NavigationHelper.playWithKore(
                                requireContext(), Uri.parse(currentInfo.getUrl()));
                    } catch (final Exception e) {
                        if (DEBUG) {
                            Log.i(TAG, "Failed to start kore", e);
                        }
                        KoreUtil.showInstallKoreDialog(requireContext());
                    }
                }
                break;
            case R.id.detail_uploader_root_layout:
                if (isEmpty(currentInfo.getSubChannelUrl())) {
                    if (!isEmpty(currentInfo.getUploaderUrl())) {
                        openChannel(currentInfo.getUploaderUrl(), currentInfo.getUploaderName());
                    }

                    if (DEBUG) {
                        Log.i(TAG, "Can't open sub-channel because we got no channel URL");
                    }
                } else {
                    openChannel(currentInfo.getSubChannelUrl(),
                            currentInfo.getSubChannelName());
                }
                break;
            case R.id.detail_thumbnail_root_layout:
                autoPlayEnabled = true; // forcefully start playing
                openVideoPlayer();
                break;
            case R.id.detail_title_root_layout:
                toggleTitleAndSecondaryControls();
                break;
            case R.id.overlay_thumbnail:
            case R.id.overlay_metadata_layout:
            case R.id.overlay_buttons_layout:
                bottomSheetBehavior.setState(BottomSheetBehavior.STATE_EXPANDED);
                break;
            case R.id.overlay_play_pause_button:
                if (playerIsNotStopped()) {
                    player.playPause();
                    player.hideControls(0, 0);
                    showSystemUi();
                } else {
                    autoPlayEnabled = true; // forcefully start playing
                    openVideoPlayer();
                }

                setOverlayPlayPauseImage(player != null && player.isPlaying());
                break;
            case R.id.overlay_close_button:
                bottomSheetBehavior.setState(BottomSheetBehavior.STATE_HIDDEN);
                break;
        }
    }

    private void openChannel(final String subChannelUrl, final String subChannelName) {
        try {
            NavigationHelper.openChannelFragment(getFM(), currentInfo.getServiceId(),
                    subChannelUrl, subChannelName);
        } catch (final Exception e) {
            ErrorActivity.reportUiErrorInSnackbar(this, "Opening channel fragment", e);
        }
    }

    @Override
    public boolean onLongClick(final View v) {
        if (isLoading.get() || currentInfo == null) {
            return false;
        }

        switch (v.getId()) {
            case R.id.detail_controls_background:
                openBackgroundPlayer(true);
                break;
            case R.id.detail_controls_popup:
                openPopupPlayer(true);
                break;
            case R.id.detail_controls_download:
                NavigationHelper.openDownloads(activity);
                break;
            case R.id.overlay_thumbnail:
            case R.id.overlay_metadata_layout:
                openChannel(currentInfo.getUploaderUrl(), currentInfo.getUploaderName());
                break;
            case R.id.detail_uploader_root_layout:
                if (isEmpty(currentInfo.getSubChannelUrl())) {
                    Log.w(TAG,
                            "Can't open parent channel because we got no parent channel URL");
                } else {
                    openChannel(currentInfo.getUploaderUrl(), currentInfo.getUploaderName());
                }
                break;
            case R.id.detail_title_root_layout:
                ShareUtils.copyToClipboard(requireContext(),
                        binding.detailVideoTitleView.getText().toString());
                break;
        }

        return true;
    }

    private void toggleTitleAndSecondaryControls() {
        if (binding.detailSecondaryControlPanel.getVisibility() == View.GONE) {
            binding.detailVideoTitleView.setMaxLines(10);
            animateRotation(binding.detailToggleSecondaryControlsView,
                    Player.DEFAULT_CONTROLS_DURATION, 180);
            binding.detailSecondaryControlPanel.setVisibility(View.VISIBLE);
        } else {
            binding.detailVideoTitleView.setMaxLines(1);
            animateRotation(binding.detailToggleSecondaryControlsView,
                    Player.DEFAULT_CONTROLS_DURATION, 0);
            binding.detailSecondaryControlPanel.setVisibility(View.GONE);
        }
        // view pager height has changed, update the tab layout
        updateTabLayoutVisibility();
    }

    /*//////////////////////////////////////////////////////////////////////////
    // Init
    //////////////////////////////////////////////////////////////////////////*/

    @Override
    protected void initViews(final View rootView, final Bundle savedInstanceState) {
        super.initViews(rootView, savedInstanceState);
        binding = FragmentVideoDetailBinding.bind(rootView);

        pageAdapter = new TabAdapter(getChildFragmentManager());
        binding.viewPager.setAdapter(pageAdapter);
        binding.tabLayout.setupWithViewPager(binding.viewPager);

        binding.detailThumbnailRootLayout.requestFocus();

        if (DeviceUtils.isTv(getContext())) {
            // remove ripple effects from detail controls
            final int transparent = ContextCompat.getColor(requireContext(),
                    R.color.transparent_background_color);
            binding.detailControlsPlaylistAppend.setBackgroundColor(transparent);
            binding.detailControlsBackground.setBackgroundColor(transparent);
            binding.detailControlsPopup.setBackgroundColor(transparent);
            binding.detailControlsDownload.setBackgroundColor(transparent);
            binding.detailControlsShare.setBackgroundColor(transparent);
            binding.detailControlsOpenInBrowser.setBackgroundColor(transparent);
            binding.detailControlsPlayWithKodi.setBackgroundColor(transparent);
        }
    }

    @Override
    protected void initListeners() {
        super.initListeners();

        binding.detailTitleRootLayout.setOnClickListener(this);
        binding.detailTitleRootLayout.setOnLongClickListener(this);
        binding.detailUploaderRootLayout.setOnClickListener(this);
        binding.detailUploaderRootLayout.setOnLongClickListener(this);
        binding.detailThumbnailRootLayout.setOnClickListener(this);

        binding.detailControlsBackground.setOnClickListener(this);
        binding.detailControlsBackground.setOnLongClickListener(this);
        binding.detailControlsPopup.setOnClickListener(this);
        binding.detailControlsPopup.setOnLongClickListener(this);
        binding.detailControlsPlaylistAppend.setOnClickListener(this);
        binding.detailControlsDownload.setOnClickListener(this);
        binding.detailControlsDownload.setOnLongClickListener(this);
        binding.detailControlsShare.setOnClickListener(this);
        binding.detailControlsOpenInBrowser.setOnClickListener(this);
        binding.detailControlsPlayWithKodi.setOnClickListener(this);
        binding.detailControlsPlayWithKodi.setVisibility(KoreUtil.shouldShowPlayWithKodi(
                requireContext(), serviceId) ? View.VISIBLE : View.GONE);

        binding.overlayThumbnail.setOnClickListener(this);
        binding.overlayThumbnail.setOnLongClickListener(this);
        binding.overlayMetadataLayout.setOnClickListener(this);
        binding.overlayMetadataLayout.setOnLongClickListener(this);
        binding.overlayButtonsLayout.setOnClickListener(this);
        binding.overlayCloseButton.setOnClickListener(this);
        binding.overlayPlayPauseButton.setOnClickListener(this);

        binding.detailControlsBackground.setOnTouchListener(getOnControlsTouchListener());
        binding.detailControlsPopup.setOnTouchListener(getOnControlsTouchListener());

        binding.appBarLayout.addOnOffsetChangedListener((layout, verticalOffset) -> {
            // prevent useless updates to tab layout visibility if nothing changed
            if (verticalOffset != lastAppBarVerticalOffset) {
                lastAppBarVerticalOffset = verticalOffset;
                // the view was scrolled
                updateTabLayoutVisibility();
            }
        });

        setupBottomPlayer();
        if (!PlayerHolder.bound) {
            setHeightThumbnail();
        } else {
            PlayerHolder.startService(App.getApp(), false, this);
        }
    }

    private View.OnTouchListener getOnControlsTouchListener() {
        return (view, motionEvent) -> {
            if (!PreferenceManager.getDefaultSharedPreferences(activity)
                    .getBoolean(getString(R.string.show_hold_to_append_key), true)) {
                return false;
            }

            if (motionEvent.getAction() == MotionEvent.ACTION_DOWN) {
                animate(binding.touchAppendDetail, true, 250, AnimationType.ALPHA,
                        0, () ->
                        animate(binding.touchAppendDetail, false, 1500,
                                AnimationType.ALPHA, 1000));
            }
            return false;
        };
    }

    private void initThumbnailViews(@NonNull final StreamInfo info) {
        binding.detailThumbnailImageView.setImageResource(R.drawable.dummy_thumbnail_dark);

        if (!isEmpty(info.getThumbnailUrl())) {
            final ImageLoadingListener onFailListener = new SimpleImageLoadingListener() {
                @Override
                public void onLoadingFailed(final String imageUri, final View view,
                                            final FailReason failReason) {
                    showSnackBarError(new ErrorInfo(failReason.getCause(), UserAction.LOAD_IMAGE,
                            imageUri, info));
                }
            };

            IMAGE_LOADER.displayImage(info.getThumbnailUrl(), binding.detailThumbnailImageView,
                    ImageDisplayConstants.DISPLAY_THUMBNAIL_OPTIONS, onFailListener);
        }

        if (!isEmpty(info.getSubChannelAvatarUrl())) {
            IMAGE_LOADER.displayImage(info.getSubChannelAvatarUrl(),
                    binding.detailSubChannelThumbnailView,
                    ImageDisplayConstants.DISPLAY_AVATAR_OPTIONS);
        }

        if (!isEmpty(info.getUploaderAvatarUrl())) {
            IMAGE_LOADER.displayImage(info.getUploaderAvatarUrl(),
                    binding.detailUploaderThumbnailView,
                    ImageDisplayConstants.DISPLAY_AVATAR_OPTIONS);
        }
    }

    /*//////////////////////////////////////////////////////////////////////////
    // OwnStack
    //////////////////////////////////////////////////////////////////////////*/

    /**
     * Stack that contains the "navigation history".<br>
     * The peek is the current video.
     */
    private static LinkedList<StackItem> stack = new LinkedList<>();

    @Override
    public boolean onKeyDown(final int keyCode) {
        return player != null && player.onKeyDown(keyCode);
    }

    @Override
    public boolean onBackPressed() {
        if (DEBUG) {
            Log.d(TAG, "onBackPressed() called");
        }

        // If we are in fullscreen mode just exit from it via first back press
        if (player != null && player.isFullscreen()) {
            if (!DeviceUtils.isTablet(activity)) {
                player.pause();
            }
            restoreDefaultOrientation();
            setAutoPlay(false);
            return true;
        }

        // If we have something in history of played items we replay it here
        if (player != null
                && player.getPlayQueue() != null
                && player.videoPlayerSelected()
                && player.getPlayQueue().previous()) {
            return true;
        }
        // That means that we are on the start of the stack,
        // return false to let the MainActivity handle the onBack
        if (stack.size() <= 1) {
            restoreDefaultOrientation();

            return false;
        }
        // Remove top
        stack.pop();
        // Get stack item from the new top
        assert stack.peek() != null;
        setupFromHistoryItem(stack.peek());

        return true;
    }

    private void setupFromHistoryItem(final StackItem item) {
        setAutoPlay(false);
        hideMainPlayer();

        setInitialData(item.getServiceId(), item.getUrl(),
                item.getTitle() == null ? "" : item.getTitle(), item.getPlayQueue());
        startLoading(false);

        // Maybe an item was deleted in background activity
        if (item.getPlayQueue().getItem() == null) {
            return;
        }

        final PlayQueueItem playQueueItem = item.getPlayQueue().getItem();
        // Update title, url, uploader from the last item in the stack (it's current now)
        final boolean isPlayerStopped = player == null || player.isStopped();
        if (playQueueItem != null && isPlayerStopped) {
            updateOverlayData(playQueueItem.getTitle(),
                    playQueueItem.getUploader(), playQueueItem.getThumbnailUrl());
        }
    }

    /*//////////////////////////////////////////////////////////////////////////
    // Info loading and handling
    //////////////////////////////////////////////////////////////////////////*/

    @Override
    protected void doInitialLoadLogic() {
        if (wasCleared()) {
            return;
        }

        if (currentInfo == null) {
            prepareAndLoadInfo();
        } else {
            prepareAndHandleInfoIfNeededAfterDelay(currentInfo, false, 50);
        }
    }

    public void selectAndLoadVideo(final int newServiceId,
                                   @Nullable final String newUrl,
                                   @NonNull final String newTitle,
                                   @Nullable final PlayQueue newQueue) {
        if (player != null && newQueue != null && playQueue != null
                && !Objects.equals(newQueue.getItem(), playQueue.getItem())) {
            // Preloading can be disabled since playback is surely being replaced.
            player.disablePreloadingOfCurrentTrack();
        }

        setInitialData(newServiceId, newUrl, newTitle, newQueue);
        startLoading(false, true);
    }

    private void prepareAndHandleInfoIfNeededAfterDelay(final StreamInfo info,
                                                        final boolean scrollToTop,
                                                        final long delay) {
        new Handler(Looper.getMainLooper()).postDelayed(() -> {
            if (activity == null) {
                return;
            }
            // Data can already be drawn, don't spend time twice
            if (info.getName().equals(binding.detailVideoTitleView.getText().toString())) {
                return;
            }
            prepareAndHandleInfo(info, scrollToTop);
        }, delay);
    }

    private void prepareAndHandleInfo(final StreamInfo info, final boolean scrollToTop) {
        if (DEBUG) {
            Log.d(TAG, "prepareAndHandleInfo() called with: "
                    + "info = [" + info + "], scrollToTop = [" + scrollToTop + "]");
        }

        showLoading();
        initTabs();

        if (scrollToTop) {
            scrollToTop();
        }
        handleResult(info);
        showContent();

    }

    protected void prepareAndLoadInfo() {
        scrollToTop();
        startLoading(false);
    }

    @Override
    public void startLoading(final boolean forceLoad) {
        super.startLoading(forceLoad);

        initTabs();
        currentInfo = null;
        if (currentWorker != null) {
            currentWorker.dispose();
        }

        runWorker(forceLoad, stack.isEmpty());
    }

    private void startLoading(final boolean forceLoad, final boolean addToBackStack) {
        super.startLoading(forceLoad);

        initTabs();
        currentInfo = null;
        if (currentWorker != null) {
            currentWorker.dispose();
        }

        runWorker(forceLoad, addToBackStack);
    }

    private void runWorker(final boolean forceLoad, final boolean addToBackStack) {
        final SharedPreferences prefs = PreferenceManager.getDefaultSharedPreferences(activity);
        currentWorker = ExtractorHelper.getStreamInfo(serviceId, url, forceLoad)
                .subscribeOn(Schedulers.io())
                .observeOn(AndroidSchedulers.mainThread())
                .subscribe(result -> {
                    isLoading.set(false);
                    hideMainPlayer();
                    if (result.getAgeLimit() != NO_AGE_LIMIT && !prefs.getBoolean(
                            getString(R.string.show_age_restricted_content), false)) {
                        hideAgeRestrictedContent();
                    } else {
                        handleResult(result);
                        showContent();
                        if (addToBackStack) {
                            if (playQueue == null) {
                                playQueue = new SinglePlayQueue(result);
                            }
                            if (stack.isEmpty() || !stack.peek().getPlayQueue().equals(playQueue)) {
                                stack.push(new StackItem(serviceId, url, title, playQueue));
                            }
                        }
                        if (isAutoplayEnabled()) {
                            openVideoPlayer();
                        }
                    }
                }, throwable -> showError(new ErrorInfo(throwable, UserAction.REQUESTED_STREAM,
                        url == null ? "no url" : url, serviceId)));
    }

    /*//////////////////////////////////////////////////////////////////////////
    // Tabs
    //////////////////////////////////////////////////////////////////////////*/

    private void initTabs() {
        if (pageAdapter.getCount() != 0) {
            selectedTabTag = pageAdapter.getItemTitle(binding.viewPager.getCurrentItem());
        }
        pageAdapter.clearAllItems();
        tabIcons.clear();
        tabContentDescriptions.clear();

        if (shouldShowComments()) {
            pageAdapter.addFragment(
                    CommentsFragment.getInstance(serviceId, url, title), COMMENTS_TAB_TAG);
            tabIcons.add(R.drawable.ic_comment);
            tabContentDescriptions.add(R.string.comments_tab_description);
        }

        if (showRelatedItems && binding.relatedItemsLayout == null) {
            // temp empty fragment. will be updated in handleResult
            pageAdapter.addFragment(new EmptyFragment(false), RELATED_TAB_TAG);
<<<<<<< HEAD
            tabIcons.add(R.drawable.ic_art_track);
            tabContentDescriptions.add(R.string.related_streams_tab_description);
=======
            tabIcons.add(R.drawable.ic_art_track_white_24dp);
            tabContentDescriptions.add(R.string.related_items_tab_description);
>>>>>>> 2af20d5c
        }

        if (showDescription) {
            // temp empty fragment. will be updated in handleResult
            pageAdapter.addFragment(new EmptyFragment(false), DESCRIPTION_TAB_TAG);
            tabIcons.add(R.drawable.ic_description);
            tabContentDescriptions.add(R.string.description_tab_description);
        }

        if (pageAdapter.getCount() == 0) {
            pageAdapter.addFragment(new EmptyFragment(true), EMPTY_TAB_TAG);
        }
        pageAdapter.notifyDataSetUpdate();

        if (pageAdapter.getCount() >= 2) {
            final int position = pageAdapter.getItemPositionByTitle(selectedTabTag);
            if (position != -1) {
                binding.viewPager.setCurrentItem(position);
            }
            updateTabIconsAndContentDescriptions();
        }
        // the page adapter now contains tabs: show the tab layout
        updateTabLayoutVisibility();
    }

    /**
     * To be called whenever {@link #pageAdapter} is modified, since that triggers a refresh in
     * {@link FragmentVideoDetailBinding#tabLayout} resetting all tab's icons and content
     * descriptions. This reads icons from {@link #tabIcons} and content descriptions from
     * {@link #tabContentDescriptions}, which are all set in {@link #initTabs()}.
     */
    private void updateTabIconsAndContentDescriptions() {
        for (int i = 0; i < tabIcons.size(); ++i) {
            final TabLayout.Tab tab = binding.tabLayout.getTabAt(i);
            if (tab != null) {
                tab.setIcon(tabIcons.get(i));
                tab.setContentDescription(tabContentDescriptions.get(i));
            }
        }
    }

    private void updateTabs(@NonNull final StreamInfo info) {
        if (showRelatedItems) {
            if (binding.relatedItemsLayout == null) { // phone
                pageAdapter.updateItem(RELATED_TAB_TAG, RelatedItemsFragment.getInstance(info));
            } else { // tablet + TV
                getChildFragmentManager().beginTransaction()
                        .replace(R.id.relatedItemsLayout, RelatedItemsFragment.getInstance(info))
                        .commitAllowingStateLoss();
                binding.relatedItemsLayout.setVisibility(
                        player != null && player.isFullscreen() ? View.GONE : View.VISIBLE);
            }
        }

        if (showDescription) {
            pageAdapter.updateItem(DESCRIPTION_TAB_TAG, new DescriptionFragment(info));
        }

        binding.viewPager.setVisibility(View.VISIBLE);
        // make sure the tab layout is visible
        updateTabLayoutVisibility();
        pageAdapter.notifyDataSetUpdate();
        updateTabIconsAndContentDescriptions();
    }

    private boolean shouldShowComments() {
        try {
            return showComments && NewPipe.getService(serviceId)
                    .getServiceInfo()
                    .getMediaCapabilities()
                    .contains(COMMENTS);
        } catch (final ExtractionException e) {
            return false;
        }
    }

    public void updateTabLayoutVisibility() {

        if (binding == null) {
            //If binding is null we do not need to and should not do anything with its object(s)
            return;
        }

        if (pageAdapter.getCount() < 2 || binding.viewPager.getVisibility() != View.VISIBLE) {
            // hide tab layout if there is only one tab or if the view pager is also hidden
            binding.tabLayout.setVisibility(View.GONE);
        } else {
            // call `post()` to be sure `viewPager.getHitRect()`
            // is up to date and not being currently recomputed
            binding.tabLayout.post(() -> {
                if (getContext() != null) {
                    final Rect pagerHitRect = new Rect();
                    binding.viewPager.getHitRect(pagerHitRect);

                    final Point displaySize = new Point();
                    Objects.requireNonNull(ContextCompat.getSystemService(getContext(),
                            WindowManager.class)).getDefaultDisplay().getSize(displaySize);

                    final int viewPagerVisibleHeight = displaySize.y - pagerHitRect.top;
                    // see TabLayout.DEFAULT_HEIGHT, which is equal to 48dp
                    final float tabLayoutHeight = TypedValue.applyDimension(
                            TypedValue.COMPLEX_UNIT_DIP, 48, getResources().getDisplayMetrics());

                    if (viewPagerVisibleHeight > tabLayoutHeight * 2) {
                        // no translation at all when viewPagerVisibleHeight > tabLayout.height * 3
                        binding.tabLayout.setTranslationY(
                                Math.max(0, tabLayoutHeight * 3 - viewPagerVisibleHeight));
                        binding.tabLayout.setVisibility(View.VISIBLE);
                    } else {
                        // view pager is not visible enough
                        binding.tabLayout.setVisibility(View.GONE);
                    }
                }
            });
        }
    }

    public void scrollToTop() {
        binding.appBarLayout.setExpanded(true, true);
        // notify tab layout of scrolling
        updateTabLayoutVisibility();
    }

    /*//////////////////////////////////////////////////////////////////////////
    // Play Utils
    //////////////////////////////////////////////////////////////////////////*/

    private void openBackgroundPlayer(final boolean append) {
        final AudioStream audioStream = currentInfo.getAudioStreams()
                .get(ListHelper.getDefaultAudioFormat(activity, currentInfo.getAudioStreams()));

        final boolean useExternalAudioPlayer = PreferenceManager
                .getDefaultSharedPreferences(activity)
                .getBoolean(activity.getString(R.string.use_external_audio_player_key), false);

        //  If a user watched video inside fullscreen mode and than chose another player
        //  return to non-fullscreen mode
        if (player != null && player.isFullscreen()) {
            player.toggleFullscreen();
        }

        if (!useExternalAudioPlayer) {
            openNormalBackgroundPlayer(append);
        } else {
            startOnExternalPlayer(activity, currentInfo, audioStream);
        }
    }

    private void openPopupPlayer(final boolean append) {
        if (!PermissionHelper.isPopupEnabled(activity)) {
            PermissionHelper.showPopupEnablementToast(activity);
            return;
        }

        // See UI changes while remote playQueue changes
        if (player == null) {
            PlayerHolder.startService(App.getApp(), false, this);
        }

        //  If a user watched video inside fullscreen mode and than chose another player
        //  return to non-fullscreen mode
        if (player != null && player.isFullscreen()) {
            player.toggleFullscreen();
        }

        final PlayQueue queue = setupPlayQueueForIntent(append);
        if (append) {
            NavigationHelper.enqueueOnPopupPlayer(activity, queue, false);
        } else {
            replaceQueueIfUserConfirms(() -> NavigationHelper
                    .playOnPopupPlayer(activity, queue, true));
        }
    }

    public void openVideoPlayer() {
        if (PreferenceManager.getDefaultSharedPreferences(activity)
                .getBoolean(this.getString(R.string.use_external_video_player_key), false)) {
            showExternalPlaybackDialog();
        } else {
            replaceQueueIfUserConfirms(this::openMainPlayer);
        }
    }

    private void openNormalBackgroundPlayer(final boolean append) {
        // See UI changes while remote playQueue changes
        if (player == null) {
            PlayerHolder.startService(App.getApp(), false, this);
        }

        final PlayQueue queue = setupPlayQueueForIntent(append);
        if (append) {
            NavigationHelper.enqueueOnBackgroundPlayer(activity, queue, false);
        } else {
            replaceQueueIfUserConfirms(() -> NavigationHelper
                    .playOnBackgroundPlayer(activity, queue, true));
        }
    }

    private void openMainPlayer() {
        if (playerService == null) {
            PlayerHolder.startService(App.getApp(), autoPlayEnabled, this);
            return;
        }
        if (currentInfo == null) {
            return;
        }

        final PlayQueue queue = setupPlayQueueForIntent(false);

        // Video view can have elements visible from popup,
        // We hide it here but once it ready the view will be shown in handleIntent()
        if (playerService.getView() != null) {
            playerService.getView().setVisibility(View.GONE);
        }
        addVideoPlayerView();

        final Intent playerIntent = NavigationHelper
                .getPlayerIntent(requireContext(), MainPlayer.class, queue, true, autoPlayEnabled);
        activity.startService(playerIntent);
    }

    private void hideMainPlayer() {
        if (playerService == null
                || playerService.getView() == null
                || !player.videoPlayerSelected()) {
            return;
        }

        removeVideoPlayerView();
        playerService.stop(isAutoplayEnabled());
        playerService.getView().setVisibility(View.GONE);
    }

    private PlayQueue setupPlayQueueForIntent(final boolean append) {
        if (append) {
            return new SinglePlayQueue(currentInfo);
        }

        PlayQueue queue = playQueue;
        // Size can be 0 because queue removes bad stream automatically when error occurs
        if (queue == null || queue.isEmpty()) {
            queue = new SinglePlayQueue(currentInfo);
        }

        return queue;
    }

    /*//////////////////////////////////////////////////////////////////////////
    // Utils
    //////////////////////////////////////////////////////////////////////////*/

    public void setAutoPlay(final boolean autoPlay) {
        this.autoPlayEnabled = autoPlay;
    }

    private void startOnExternalPlayer(@NonNull final Context context,
                                       @NonNull final StreamInfo info,
                                       @NonNull final Stream selectedStream) {
        NavigationHelper.playOnExternalPlayer(context, currentInfo.getName(),
                currentInfo.getSubChannelName(), selectedStream);

        final HistoryRecordManager recordManager = new HistoryRecordManager(requireContext());
        disposables.add(recordManager.onViewed(info).onErrorComplete()
                .subscribe(
                        ignored -> { /* successful */ },
                        error -> Log.e(TAG, "Register view failure: ", error)
                ));
    }

    private boolean isExternalPlayerEnabled() {
        return PreferenceManager.getDefaultSharedPreferences(requireContext())
                .getBoolean(getString(R.string.use_external_video_player_key), false);
    }

    // This method overrides default behaviour when setAutoPlay() is called.
    // Don't auto play if the user selected an external player or disabled it in settings
    private boolean isAutoplayEnabled() {
        return autoPlayEnabled
                && !isExternalPlayerEnabled()
                && (player == null || player.videoPlayerSelected())
                && bottomSheetState != BottomSheetBehavior.STATE_HIDDEN
                && PlayerHelper.isAutoplayAllowedByUser(requireContext());
    }

    private void addVideoPlayerView() {
        if (player == null || getView() == null) {
            return;
        }

        // Check if viewHolder already contains a child
        if (player.getRootView().getParent() != binding.playerPlaceholder) {
            playerService.removeViewFromParent();
        }
        setHeightThumbnail();

        // Prevent from re-adding a view multiple times
        if (player.getRootView().getParent() == null) {
            binding.playerPlaceholder.addView(player.getRootView());
        }
    }

    private void removeVideoPlayerView() {
        makeDefaultHeightForVideoPlaceholder();

        playerService.removeViewFromParent();
    }

    private void makeDefaultHeightForVideoPlaceholder() {
        if (getView() == null) {
            return;
        }

        binding.playerPlaceholder.getLayoutParams().height = FrameLayout.LayoutParams.MATCH_PARENT;
        binding.playerPlaceholder.requestLayout();
    }

    private final ViewTreeObserver.OnPreDrawListener preDrawListener =
            new ViewTreeObserver.OnPreDrawListener() {
                @Override
                public boolean onPreDraw() {
                    final DisplayMetrics metrics = getResources().getDisplayMetrics();

                    if (getView() != null) {
                        final int height = (isInMultiWindow()
                                ? requireView()
                                : activity.getWindow().getDecorView()).getHeight();
                        setHeightThumbnail(height, metrics);
                        getView().getViewTreeObserver().removeOnPreDrawListener(preDrawListener);
                    }
                    return false;
                }
            };

    /**
     * Method which controls the size of thumbnail and the size of main player inside
     * a layout with thumbnail. It decides what height the player should have in both
     * screen orientations. It knows about multiWindow feature
     * and about videos with aspectRatio ZOOM (the height for them will be a bit higher,
     * {@link #MAX_PLAYER_HEIGHT})
     */
    private void setHeightThumbnail() {
        final DisplayMetrics metrics = getResources().getDisplayMetrics();
        final boolean isPortrait = metrics.heightPixels > metrics.widthPixels;
        requireView().getViewTreeObserver().removeOnPreDrawListener(preDrawListener);

        if (player != null && player.isFullscreen()) {
            final int height = (isInMultiWindow()
                    ? requireView()
                    : activity.getWindow().getDecorView()).getHeight();
            // Height is zero when the view is not yet displayed like after orientation change
            if (height != 0) {
                setHeightThumbnail(height, metrics);
            } else {
                requireView().getViewTreeObserver().addOnPreDrawListener(preDrawListener);
            }
        } else {
            final int height = (int) (isPortrait
                    ? metrics.widthPixels / (16.0f / 9.0f)
                    : metrics.heightPixels / 2.0f);
            setHeightThumbnail(height, metrics);
        }
    }

    private void setHeightThumbnail(final int newHeight, final DisplayMetrics metrics) {
        binding.detailThumbnailImageView.setLayoutParams(
                new FrameLayout.LayoutParams(
                        RelativeLayout.LayoutParams.MATCH_PARENT, newHeight));
        binding.detailThumbnailImageView.setMinimumHeight(newHeight);
        if (player != null) {
            final int maxHeight = (int) (metrics.heightPixels * MAX_PLAYER_HEIGHT);
            player.getSurfaceView()
                    .setHeights(newHeight, player.isFullscreen() ? newHeight : maxHeight);
        }
    }

    private void showContent() {
        binding.detailContentRootHiding.setVisibility(View.VISIBLE);
    }

    protected void setInitialData(final int newServiceId,
                                  @Nullable final String newUrl,
                                  @NonNull final String newTitle,
                                  @Nullable final PlayQueue newPlayQueue) {
        this.serviceId = newServiceId;
        this.url = newUrl;
        this.title = newTitle;
        this.playQueue = newPlayQueue;
    }

    private void setErrorImage(final int imageResource) {
        if (binding == null || activity == null) {
            return;
        }

        binding.detailThumbnailImageView.setImageDrawable(
                AppCompatResources.getDrawable(requireContext(), imageResource));
        animate(binding.detailThumbnailImageView, false, 0, AnimationType.ALPHA,
                0, () -> animate(binding.detailThumbnailImageView, true, 500));
    }

    @Override
    public void handleError() {
        super.handleError();
        setErrorImage(R.drawable.not_available_monkey);

        if (binding.relatedItemsLayout != null) { // hide related streams for tablets
            binding.relatedItemsLayout.setVisibility(View.INVISIBLE);
        }

        // hide comments / related streams / description tabs
        binding.viewPager.setVisibility(View.GONE);
        binding.tabLayout.setVisibility(View.GONE);
    }

    private void hideAgeRestrictedContent() {
        showTextError(getString(R.string.restricted_video,
                getString(R.string.show_age_restricted_content_title)));
    }

    private void setupBroadcastReceiver() {
        broadcastReceiver = new BroadcastReceiver() {
            @Override
            public void onReceive(final Context context, final Intent intent) {
                switch (intent.getAction()) {
                    case ACTION_SHOW_MAIN_PLAYER:
                        bottomSheetBehavior.setState(BottomSheetBehavior.STATE_EXPANDED);
                        break;
                    case ACTION_HIDE_MAIN_PLAYER:
                        bottomSheetBehavior.setState(BottomSheetBehavior.STATE_HIDDEN);
                        break;
                    case ACTION_PLAYER_STARTED:
                        // If the state is not hidden we don't need to show the mini player
                        if (bottomSheetBehavior.getState() == BottomSheetBehavior.STATE_HIDDEN) {
                            bottomSheetBehavior.setState(BottomSheetBehavior.STATE_COLLAPSED);
                        }
                        // Rebound to the service if it was closed via notification or mini player
                        if (!PlayerHolder.bound) {
                            PlayerHolder.startService(
                                    App.getApp(), false, VideoDetailFragment.this);
                        }
                        break;
                }
            }
        };
        final IntentFilter intentFilter = new IntentFilter();
        intentFilter.addAction(ACTION_SHOW_MAIN_PLAYER);
        intentFilter.addAction(ACTION_HIDE_MAIN_PLAYER);
        intentFilter.addAction(ACTION_PLAYER_STARTED);
        activity.registerReceiver(broadcastReceiver, intentFilter);
    }


    /*//////////////////////////////////////////////////////////////////////////
    // Orientation listener
    //////////////////////////////////////////////////////////////////////////*/

    private void restoreDefaultOrientation() {
        if (player == null || !player.videoPlayerSelected() || activity == null) {
            return;
        }

        if (player != null && player.isFullscreen()) {
            player.toggleFullscreen();
        }
        // This will show systemUI and pause the player.
        // User can tap on Play button and video will be in fullscreen mode again
        // Note for tablet: trying to avoid orientation changes since it's not easy
        // to physically rotate the tablet every time
        if (!DeviceUtils.isTablet(activity)) {
            activity.setRequestedOrientation(ActivityInfo.SCREEN_ORIENTATION_UNSPECIFIED);
        }
    }

    /*//////////////////////////////////////////////////////////////////////////
    // Contract
    //////////////////////////////////////////////////////////////////////////*/

    @Override
    public void showLoading() {

        super.showLoading();

        //if data is already cached, transition from VISIBLE -> INVISIBLE -> VISIBLE is not required
        if (!ExtractorHelper.isCached(serviceId, url, InfoItem.InfoType.STREAM)) {
            binding.detailContentRootHiding.setVisibility(View.INVISIBLE);
        }

        animate(binding.detailThumbnailPlayButton, false, 50);
        animate(binding.detailDurationView, false, 100);
        animate(binding.detailPositionView, false, 100);
        animate(binding.positionView, false, 50);

        binding.detailVideoTitleView.setText(title);
        binding.detailVideoTitleView.setMaxLines(1);
        animate(binding.detailVideoTitleView, true, 0);

        binding.detailToggleSecondaryControlsView.setVisibility(View.GONE);
        binding.detailTitleRootLayout.setClickable(false);
        binding.detailSecondaryControlPanel.setVisibility(View.GONE);

        if (binding.relatedItemsLayout != null) {
            if (showRelatedItems) {
                binding.relatedItemsLayout.setVisibility(
                        player != null && player.isFullscreen() ? View.GONE : View.INVISIBLE);
            } else {
                binding.relatedItemsLayout.setVisibility(View.GONE);
            }
        }

        IMAGE_LOADER.cancelDisplayTask(binding.detailThumbnailImageView);
        IMAGE_LOADER.cancelDisplayTask(binding.detailSubChannelThumbnailView);
        binding.detailThumbnailImageView.setImageBitmap(null);
        binding.detailSubChannelThumbnailView.setImageBitmap(null);
    }

    @Override
    public void handleResult(@NonNull final StreamInfo info) {
        super.handleResult(info);

        currentInfo = info;
        setInitialData(info.getServiceId(), info.getOriginalUrl(), info.getName(), playQueue);

        updateTabs(info);

        animate(binding.detailThumbnailPlayButton, true, 200);
        binding.detailVideoTitleView.setText(title);

        if (!isEmpty(info.getSubChannelName())) {
            displayBothUploaderAndSubChannel(info);
        } else if (!isEmpty(info.getUploaderName())) {
            displayUploaderAsSubChannel(info);
        } else {
            binding.detailUploaderTextView.setVisibility(View.GONE);
            binding.detailUploaderThumbnailView.setVisibility(View.GONE);
        }

        final Drawable buddyDrawable = AppCompatResources.getDrawable(activity, R.drawable.buddy);
        binding.detailSubChannelThumbnailView.setImageDrawable(buddyDrawable);
        binding.detailUploaderThumbnailView.setImageDrawable(buddyDrawable);

        if (info.getViewCount() >= 0) {
            if (info.getStreamType().equals(StreamType.AUDIO_LIVE_STREAM)) {
                binding.detailViewCountView.setText(Localization.listeningCount(activity,
                        info.getViewCount()));
            } else if (info.getStreamType().equals(StreamType.LIVE_STREAM)) {
                binding.detailViewCountView.setText(Localization
                        .localizeWatchingCount(activity, info.getViewCount()));
            } else {
                binding.detailViewCountView.setText(Localization
                        .localizeViewCount(activity, info.getViewCount()));
            }
            binding.detailViewCountView.setVisibility(View.VISIBLE);
        } else {
            binding.detailViewCountView.setVisibility(View.GONE);
        }

        if (info.getDislikeCount() == -1 && info.getLikeCount() == -1) {
            binding.detailThumbsDownImgView.setVisibility(View.VISIBLE);
            binding.detailThumbsUpImgView.setVisibility(View.VISIBLE);
            binding.detailThumbsUpCountView.setVisibility(View.GONE);
            binding.detailThumbsDownCountView.setVisibility(View.GONE);

            binding.detailThumbsDisabledView.setVisibility(View.VISIBLE);
        } else {
            if (info.getDislikeCount() >= 0) {
                binding.detailThumbsDownCountView.setText(Localization
                        .shortCount(activity, info.getDislikeCount()));
                binding.detailThumbsDownCountView.setVisibility(View.VISIBLE);
                binding.detailThumbsDownImgView.setVisibility(View.VISIBLE);
            } else {
                binding.detailThumbsDownCountView.setVisibility(View.GONE);
                binding.detailThumbsDownImgView.setVisibility(View.GONE);
            }

            if (info.getLikeCount() >= 0) {
                binding.detailThumbsUpCountView.setText(Localization.shortCount(activity,
                        info.getLikeCount()));
                binding.detailThumbsUpCountView.setVisibility(View.VISIBLE);
                binding.detailThumbsUpImgView.setVisibility(View.VISIBLE);
            } else {
                binding.detailThumbsUpCountView.setVisibility(View.GONE);
                binding.detailThumbsUpImgView.setVisibility(View.GONE);
            }
            binding.detailThumbsDisabledView.setVisibility(View.GONE);
        }

        if (info.getDuration() > 0) {
            binding.detailDurationView.setText(Localization.getDurationString(info.getDuration()));
            binding.detailDurationView.setBackgroundColor(
                    ContextCompat.getColor(activity, R.color.duration_background_color));
            animate(binding.detailDurationView, true, 100);
        } else if (info.getStreamType() == StreamType.LIVE_STREAM) {
            binding.detailDurationView.setText(R.string.duration_live);
            binding.detailDurationView.setBackgroundColor(
                    ContextCompat.getColor(activity, R.color.live_duration_background_color));
            animate(binding.detailDurationView, true, 100);
        } else {
            binding.detailDurationView.setVisibility(View.GONE);
        }

        binding.detailTitleRootLayout.setClickable(true);
        binding.detailToggleSecondaryControlsView.setRotation(0);
        binding.detailToggleSecondaryControlsView.setVisibility(View.VISIBLE);
        binding.detailSecondaryControlPanel.setVisibility(View.GONE);

        sortedVideoStreams = ListHelper.getSortedStreamVideosList(
                activity,
                info.getVideoStreams(),
                info.getVideoOnlyStreams(),
                false);
        selectedVideoStreamIndex = ListHelper
                .getDefaultResolutionIndex(activity, sortedVideoStreams);
        updateProgressInfo(info);
        initThumbnailViews(info);
        disposables.add(showMetaInfoInTextView(info.getMetaInfo(), binding.detailMetaInfoTextView,
                binding.detailMetaInfoSeparator));

        if (player == null || player.isStopped()) {
            updateOverlayData(info.getName(), info.getUploaderName(), info.getThumbnailUrl());
        }

        if (!info.getErrors().isEmpty()) {
            // Bandcamp fan pages are not yet supported and thus a ContentNotAvailableException is
            // thrown. This is not an error and thus should not be shown to the user.
            for (final Throwable throwable : info.getErrors()) {
                if (throwable instanceof ContentNotSupportedException
                        && "Fan pages are not supported".equals(throwable.getMessage())) {
                    info.getErrors().remove(throwable);
                }
            }

            if (!info.getErrors().isEmpty()) {
                showSnackBarError(new ErrorInfo(info.getErrors(),
                        UserAction.REQUESTED_STREAM, info.getUrl(), info));
            }
        }

        binding.detailControlsDownload.setVisibility(info.getStreamType() == StreamType.LIVE_STREAM
                || info.getStreamType() == StreamType.AUDIO_LIVE_STREAM ? View.GONE : View.VISIBLE);
        binding.detailControlsBackground.setVisibility(info.getAudioStreams().isEmpty()
                ? View.GONE : View.VISIBLE);

        final boolean noVideoStreams =
                info.getVideoStreams().isEmpty() && info.getVideoOnlyStreams().isEmpty();
        binding.detailControlsPopup.setVisibility(noVideoStreams ? View.GONE : View.VISIBLE);
        binding.detailThumbnailPlayButton.setImageResource(
                noVideoStreams ? R.drawable.ic_headset_shadow : R.drawable.ic_play_arrow_shadow);
    }

    private void displayUploaderAsSubChannel(final StreamInfo info) {
        binding.detailSubChannelTextView.setText(info.getUploaderName());
        binding.detailSubChannelTextView.setVisibility(View.VISIBLE);
        binding.detailSubChannelTextView.setSelected(true);
        binding.detailUploaderTextView.setVisibility(View.GONE);
    }

    private void displayBothUploaderAndSubChannel(final StreamInfo info) {
        binding.detailSubChannelTextView.setText(info.getSubChannelName());
        binding.detailSubChannelTextView.setVisibility(View.VISIBLE);
        binding.detailSubChannelTextView.setSelected(true);

        binding.detailSubChannelThumbnailView.setVisibility(View.VISIBLE);

        if (!isEmpty(info.getUploaderName())) {
            binding.detailUploaderTextView.setText(
                    String.format(getString(R.string.video_detail_by), info.getUploaderName()));
            binding.detailUploaderTextView.setVisibility(View.VISIBLE);
            binding.detailUploaderTextView.setSelected(true);
        } else {
            binding.detailUploaderTextView.setVisibility(View.GONE);
        }
    }

    public void openDownloadDialog() {
        if (currentInfo == null) {
            return;
        }

        try {
            final DownloadDialog downloadDialog = DownloadDialog.newInstance(currentInfo);
            downloadDialog.setVideoStreams(sortedVideoStreams);
            downloadDialog.setAudioStreams(currentInfo.getAudioStreams());
            downloadDialog.setSelectedVideoStream(selectedVideoStreamIndex);
            downloadDialog.setSubtitleStreams(currentInfo.getSubtitles());

            downloadDialog.show(activity.getSupportFragmentManager(), "downloadDialog");
        } catch (final Exception e) {
            ErrorActivity.reportErrorInSnackbar(activity,
                    new ErrorInfo(e, UserAction.DOWNLOAD_OPEN_DIALOG, "Showing download dialog",
                            currentInfo));
        }
    }

    /*//////////////////////////////////////////////////////////////////////////
    // Stream Results
    //////////////////////////////////////////////////////////////////////////*/

    private void updateProgressInfo(@NonNull final StreamInfo info) {
        if (positionSubscriber != null) {
            positionSubscriber.dispose();
        }
        final SharedPreferences prefs = PreferenceManager.getDefaultSharedPreferences(activity);
        final boolean playbackResumeEnabled = prefs
                .getBoolean(activity.getString(R.string.enable_watch_history_key), true)
                && prefs.getBoolean(activity.getString(R.string.enable_playback_resume_key), true);
        final boolean showPlaybackPosition = prefs.getBoolean(
                activity.getString(R.string.enable_playback_state_lists_key), true);
        if (!playbackResumeEnabled) {
            if (playQueue == null || playQueue.getStreams().isEmpty()
                    || playQueue.getItem().getRecoveryPosition() == RECOVERY_UNSET
                    || !showPlaybackPosition) {
                binding.positionView.setVisibility(View.INVISIBLE);
                binding.detailPositionView.setVisibility(View.GONE);
                // TODO: Remove this check when separation of concerns is done.
                //  (live streams weren't getting updated because they are mixed)
                if (!info.getStreamType().equals(StreamType.LIVE_STREAM)
                        && !info.getStreamType().equals(StreamType.AUDIO_LIVE_STREAM)) {
                    return;
                }
            } else {
                // Show saved position from backStack if user allows it
                showPlaybackProgress(playQueue.getItem().getRecoveryPosition(),
                        playQueue.getItem().getDuration() * 1000);
                animate(binding.positionView, true, 500);
                animate(binding.detailPositionView, true, 500);
            }
            return;
        }
        final HistoryRecordManager recordManager = new HistoryRecordManager(requireContext());

        // TODO: Separate concerns when updating database data.
        //  (move the updating part to when the loading happens)
        positionSubscriber = recordManager.loadStreamState(info)
                .subscribeOn(Schedulers.io())
                .onErrorComplete()
                .observeOn(AndroidSchedulers.mainThread())
                .subscribe(state -> {
                    showPlaybackProgress(state.getProgressTime(), info.getDuration() * 1000);
                    animate(binding.positionView, true, 500);
                    animate(binding.detailPositionView, true, 500);
                }, e -> {
                    if (DEBUG) {
                        e.printStackTrace();
                    }
                }, () -> {
                    binding.positionView.setVisibility(View.GONE);
                    binding.detailPositionView.setVisibility(View.GONE);
                });
    }

    private void showPlaybackProgress(final long progress, final long duration) {
        final int progressSeconds = (int) TimeUnit.MILLISECONDS.toSeconds(progress);
        final int durationSeconds = (int) TimeUnit.MILLISECONDS.toSeconds(duration);
        // If the old and the new progress values have a big difference then use
        // animation. Otherwise don't because it affects CPU
        final boolean shouldAnimate = Math.abs(binding.positionView.getProgress()
                - progressSeconds) > 2;
        binding.positionView.setMax(durationSeconds);
        if (shouldAnimate) {
            binding.positionView.setProgressAnimated(progressSeconds);
        } else {
            binding.positionView.setProgress(progressSeconds);
        }
        final String position = Localization.getDurationString(progressSeconds);
        if (position != binding.detailPositionView.getText()) {
            binding.detailPositionView.setText(position);
        }
        if (binding.positionView.getVisibility() != View.VISIBLE) {
            animate(binding.positionView, true, 100);
            animate(binding.detailPositionView, true, 100);
        }
    }

    /*//////////////////////////////////////////////////////////////////////////
    // Player event listener
    //////////////////////////////////////////////////////////////////////////*/

    @Override
    public void onQueueUpdate(final PlayQueue queue) {
        playQueue = queue;
        if (DEBUG) {
            Log.d(TAG, "onQueueUpdate() called with: serviceId = ["
                    + serviceId + "], videoUrl = [" + url + "], name = ["
                    + title + "], playQueue = [" + playQueue + "]");
        }

        // This should be the only place where we push data to stack.
        // It will allow to have live instance of PlayQueue with actual information about
        // deleted/added items inside Channel/Playlist queue and makes possible to have
        // a history of played items
        @Nullable final StackItem stackPeek = stack.peek();
        if (stackPeek != null && !stackPeek.getPlayQueue().equals(queue)) {
            @Nullable final PlayQueueItem playQueueItem = queue.getItem();
            if (playQueueItem != null) {
                stack.push(new StackItem(playQueueItem.getServiceId(), playQueueItem.getUrl(),
                        playQueueItem.getTitle(), queue));
                return;
            } // else continue below
        }

        @Nullable final StackItem stackWithQueue = findQueueInStack(queue);
        if (stackWithQueue != null) {
            // On every MainPlayer service's destroy() playQueue gets disposed and
            // no longer able to track progress. That's why we update our cached disposed
            // queue with the new one that is active and have the same history.
            // Without that the cached playQueue will have an old recovery position
            stackWithQueue.setPlayQueue(queue);
        }
    }

    @Override
    public void onPlaybackUpdate(final int state,
                                 final int repeatMode,
                                 final boolean shuffled,
                                 final PlaybackParameters parameters) {
        setOverlayPlayPauseImage(player != null && player.isPlaying());

        switch (state) {
            case Player.STATE_PLAYING:
                if (binding.positionView.getAlpha() != 1.0f
                        && player.getPlayQueue() != null
                        && player.getPlayQueue().getItem() != null
                        && player.getPlayQueue().getItem().getUrl().equals(url)) {
                    animate(binding.positionView, true, 100);
                    animate(binding.detailPositionView, true, 100);
                }
                break;
        }
    }

    @Override
    public void onProgressUpdate(final int currentProgress,
                                 final int duration,
                                 final int bufferPercent) {
        // Progress updates every second even if media is paused. It's useless until playing
        if (!player.isPlaying() || playQueue == null) {
            return;
        }

        if (player.getPlayQueue().getItem().getUrl().equals(url)) {
            showPlaybackProgress(currentProgress, duration);
        }
    }

    @Override
    public void onMetadataUpdate(final StreamInfo info, final PlayQueue queue) {
        final StackItem item = findQueueInStack(queue);
        if (item != null) {
            // When PlayQueue can have multiple streams (PlaylistPlayQueue or ChannelPlayQueue)
            // every new played stream gives new title and url.
            // StackItem contains information about first played stream. Let's update it here
            item.setTitle(info.getName());
            item.setUrl(info.getUrl());
        }
        // They are not equal when user watches something in popup while browsing in fragment and
        // then changes screen orientation. In that case the fragment will set itself as
        // a service listener and will receive initial call to onMetadataUpdate()
        if (!queue.equals(playQueue)) {
            return;
        }

        updateOverlayData(info.getName(), info.getUploaderName(), info.getThumbnailUrl());
        if (currentInfo != null && info.getUrl().equals(currentInfo.getUrl())) {
            return;
        }

        currentInfo = info;
        setInitialData(info.getServiceId(), info.getUrl(), info.getName(), queue);
        setAutoPlay(false);
        // Delay execution just because it freezes the main thread, and while playing
        // next/previous video you see visual glitches
        // (when non-vertical video goes after vertical video)
        prepareAndHandleInfoIfNeededAfterDelay(info, true, 200);
    }

    @Override
    public void onPlayerError(final ExoPlaybackException error) {
        if (error.type == ExoPlaybackException.TYPE_SOURCE
                || error.type == ExoPlaybackException.TYPE_UNEXPECTED) {
            // Properly exit from fullscreen
            if (playerService != null && player.isFullscreen()) {
                player.toggleFullscreen();
            }
            hideMainPlayer();
        }
    }

    @Override
    public void onServiceStopped() {
        setOverlayPlayPauseImage(false);
        if (currentInfo != null) {
            updateOverlayData(currentInfo.getName(),
                    currentInfo.getUploaderName(),
                    currentInfo.getThumbnailUrl());
        }
    }

    @Override
    public void onFullscreenStateChanged(final boolean fullscreen) {
        setupBrightness();
        if (playerService.getView() == null || player.getParentActivity() == null) {
            return;
        }

        final View view = playerService.getView();
        final ViewGroup parent = (ViewGroup) view.getParent();
        if (parent == null) {
            return;
        }

        if (fullscreen) {
            hideSystemUiIfNeeded();
            binding.overlayPlayPauseButton.requestFocus();
        } else {
            showSystemUi();
        }

        if (binding.relatedItemsLayout != null) {
            binding.relatedItemsLayout.setVisibility(fullscreen ? View.GONE : View.VISIBLE);
        }
        scrollToTop();

        if (Build.VERSION.SDK_INT >= Build.VERSION_CODES.LOLLIPOP) {
            addVideoPlayerView();
        } else {
            // KitKat needs a delay before addVideoPlayerView call or it reports wrong height in
            // activity.getWindow().getDecorView().getHeight()
            new Handler().post(this::addVideoPlayerView);
        }
    }

    @Override
    public void onScreenRotationButtonClicked() {
        // In tablet user experience will be better if screen will not be rotated
        // from landscape to portrait every time.
        // Just turn on fullscreen mode in landscape orientation
        // or portrait & unlocked global orientation
        if (DeviceUtils.isTablet(activity)
                && (!globalScreenOrientationLocked(activity) || isLandscape())) {
            player.toggleFullscreen();
            return;
        }

        final int newOrientation = isLandscape()
                ? ActivityInfo.SCREEN_ORIENTATION_PORTRAIT
                : ActivityInfo.SCREEN_ORIENTATION_SENSOR_LANDSCAPE;

        activity.setRequestedOrientation(newOrientation);
    }

    /*
     * Will scroll down to description view after long click on moreOptionsButton
     * */
    @Override
    public void onMoreOptionsLongClicked() {
        final CoordinatorLayout.LayoutParams params =
                (CoordinatorLayout.LayoutParams) binding.appBarLayout.getLayoutParams();
        final AppBarLayout.Behavior behavior = (AppBarLayout.Behavior) params.getBehavior();
        final ValueAnimator valueAnimator = ValueAnimator
                .ofInt(0, -binding.playerPlaceholder.getHeight());
        valueAnimator.setInterpolator(new DecelerateInterpolator());
        valueAnimator.addUpdateListener(animation -> {
            behavior.setTopAndBottomOffset((int) animation.getAnimatedValue());
            binding.appBarLayout.requestLayout();
        });
        valueAnimator.setInterpolator(new DecelerateInterpolator());
        valueAnimator.setDuration(500);
        valueAnimator.start();
    }

    /*//////////////////////////////////////////////////////////////////////////
    // Player related utils
    //////////////////////////////////////////////////////////////////////////*/

    private void showSystemUi() {
        if (DEBUG) {
            Log.d(TAG, "showSystemUi() called");
        }

        if (activity == null) {
            return;
        }

        // Prevent jumping of the player on devices with cutout
        if (Build.VERSION.SDK_INT >= Build.VERSION_CODES.P) {
            activity.getWindow().getAttributes().layoutInDisplayCutoutMode =
                    WindowManager.LayoutParams.LAYOUT_IN_DISPLAY_CUTOUT_MODE_DEFAULT;
        }
        activity.getWindow().getDecorView().setSystemUiVisibility(0);
        activity.getWindow().clearFlags(WindowManager.LayoutParams.FLAG_FULLSCREEN);
        if (Build.VERSION.SDK_INT >= Build.VERSION_CODES.LOLLIPOP) {
            activity.getWindow().setStatusBarColor(ThemeHelper.resolveColorFromAttr(
                    requireContext(), android.R.attr.colorPrimary));
        }
    }

    private void hideSystemUi() {
        if (DEBUG) {
            Log.d(TAG, "hideSystemUi() called");
        }

        if (activity == null) {
            return;
        }

        // Prevent jumping of the player on devices with cutout
        if (Build.VERSION.SDK_INT >= Build.VERSION_CODES.P) {
            activity.getWindow().getAttributes().layoutInDisplayCutoutMode =
                    WindowManager.LayoutParams.LAYOUT_IN_DISPLAY_CUTOUT_MODE_SHORT_EDGES;
        }
        int visibility = View.SYSTEM_UI_FLAG_LAYOUT_STABLE
                | View.SYSTEM_UI_FLAG_LAYOUT_FULLSCREEN
                | View.SYSTEM_UI_FLAG_LAYOUT_HIDE_NAVIGATION
                | View.SYSTEM_UI_FLAG_HIDE_NAVIGATION
                | View.SYSTEM_UI_FLAG_IMMERSIVE_STICKY;
        // In multiWindow mode status bar is not transparent for devices with cutout
        // if I include this flag. So without it is better in this case
        if (!isInMultiWindow()) {
            visibility |= View.SYSTEM_UI_FLAG_FULLSCREEN;
        }
        activity.getWindow().getDecorView().setSystemUiVisibility(visibility);

        if (Build.VERSION.SDK_INT >= Build.VERSION_CODES.LOLLIPOP
                && (isInMultiWindow() || (player != null && player.isFullscreen()))) {
            activity.getWindow().setStatusBarColor(Color.TRANSPARENT);
            activity.getWindow().setNavigationBarColor(Color.TRANSPARENT);
        }
        activity.getWindow().clearFlags(WindowManager.LayoutParams.FLAG_FULLSCREEN);
    }

    // Listener implementation
    public void hideSystemUiIfNeeded() {
        if (player != null
                && player.isFullscreen()
                && bottomSheetBehavior.getState() == BottomSheetBehavior.STATE_EXPANDED) {
            hideSystemUi();
        }
    }

    private boolean playerIsNotStopped() {
        return player != null && !player.isStopped();
    }

    private void restoreDefaultBrightness() {
        final WindowManager.LayoutParams lp = activity.getWindow().getAttributes();
        if (lp.screenBrightness == -1) {
            return;
        }

        // Restore the old  brightness when fragment.onPause() called or
        // when a player is in portrait
        lp.screenBrightness = -1;
        activity.getWindow().setAttributes(lp);
    }

    private void setupBrightness() {
        if (activity == null) {
            return;
        }

        final WindowManager.LayoutParams lp = activity.getWindow().getAttributes();
        if (player == null
                || !player.videoPlayerSelected()
                || !player.isFullscreen()
                || bottomSheetState != BottomSheetBehavior.STATE_EXPANDED) {
            // Apply system brightness when the player is not in fullscreen
            restoreDefaultBrightness();
        } else {
            // Do not restore if user has disabled brightness gesture
            if (!PlayerHelper.isBrightnessGestureEnabled(activity)) {
                return;
            }
            // Restore already saved brightness level
            final float brightnessLevel = PlayerHelper.getScreenBrightness(activity);
            if (brightnessLevel == lp.screenBrightness) {
                return;
            }
            lp.screenBrightness = brightnessLevel;
            activity.getWindow().setAttributes(lp);
        }
    }

    private void checkLandscape() {
        if ((!player.isPlaying() && player.getPlayQueue() != playQueue)
                || player.getPlayQueue() == null) {
            setAutoPlay(true);
        }

        player.checkLandscape();
        // Let's give a user time to look at video information page if video is not playing
        if (globalScreenOrientationLocked(activity) && !player.isPlaying()) {
            player.play();
        }
    }

    private boolean isLandscape() {
        return getResources().getDisplayMetrics().heightPixels < getResources()
                .getDisplayMetrics().widthPixels;
    }

    private boolean isInMultiWindow() {
        return Build.VERSION.SDK_INT >= Build.VERSION_CODES.N && activity.isInMultiWindowMode();
    }

    /*
     * Means that the player fragment was swiped away via BottomSheetLayout
     * and is empty but ready for any new actions. See cleanUp()
     * */
    private boolean wasCleared() {
        return url == null;
    }

    @Nullable
    private StackItem findQueueInStack(final PlayQueue queue) {
        StackItem item = null;
        final Iterator<StackItem> iterator = stack.descendingIterator();
        while (iterator.hasNext()) {
            final StackItem next = iterator.next();
            if (next.getPlayQueue().equals(queue)) {
                item = next;
                break;
            }
        }
        return item;
    }

    private void replaceQueueIfUserConfirms(final Runnable onAllow) {
        @Nullable final PlayQueue activeQueue = player == null ? null : player.getPlayQueue();

        // Player will have STATE_IDLE when a user pressed back button
        if (isClearingQueueConfirmationRequired(activity)
                && playerIsNotStopped()
                && activeQueue != null
                && !activeQueue.equals(playQueue)) {
            showClearingQueueConfirmation(onAllow);
        } else {
            onAllow.run();
        }
    }

    private void showClearingQueueConfirmation(final Runnable onAllow) {
        new AlertDialog.Builder(activity)
                .setTitle(R.string.clear_queue_confirmation_description)
                .setNegativeButton(android.R.string.cancel, null)
                .setPositiveButton(android.R.string.yes, (dialog, which) -> {
                    onAllow.run();
                    dialog.dismiss();
                }).show();
    }

    private void showExternalPlaybackDialog() {
        if (sortedVideoStreams == null) {
            return;
        }
        final CharSequence[] resolutions = new CharSequence[sortedVideoStreams.size()];
        for (int i = 0; i < sortedVideoStreams.size(); i++) {
            resolutions[i] = sortedVideoStreams.get(i).getResolution();
        }
        final AlertDialog.Builder builder = new AlertDialog.Builder(activity)
                .setNegativeButton(android.R.string.cancel, null)
                .setNeutralButton(R.string.open_in_browser, (dialog, i) ->
                        ShareUtils.openUrlInBrowser(requireActivity(), url)
                );
        // Maybe there are no video streams available, show just `open in browser` button
        if (resolutions.length > 0) {
            builder.setSingleChoiceItems(resolutions, selectedVideoStreamIndex, (dialog, i) -> {
                        dialog.dismiss();
                        startOnExternalPlayer(activity, currentInfo, sortedVideoStreams.get(i));
                    }
            );
        }
        builder.show();
    }

    /*
     * Remove unneeded information while waiting for a next task
     * */
    private void cleanUp() {
        // New beginning
        stack.clear();
        if (currentWorker != null) {
            currentWorker.dispose();
        }
        PlayerHolder.stopService(App.getApp());
        setInitialData(0, null, "", null);
        currentInfo = null;
        updateOverlayData(null, null, null);
    }

    /*//////////////////////////////////////////////////////////////////////////
    // Bottom mini player
    //////////////////////////////////////////////////////////////////////////*/

    /**
     * That's for Android TV support. Move focus from main fragment to the player or back
     * based on what is currently selected
     *
     * @param toMain if true than the main fragment will be focused or the player otherwise
     */
    private void moveFocusToMainFragment(final boolean toMain) {
        setupBrightness();
        final ViewGroup mainFragment = requireActivity().findViewById(R.id.fragment_holder);
        // Hamburger button steels a focus even under bottomSheet
        final Toolbar toolbar = requireActivity().findViewById(R.id.toolbar);
        final int afterDescendants = ViewGroup.FOCUS_AFTER_DESCENDANTS;
        final int blockDescendants = ViewGroup.FOCUS_BLOCK_DESCENDANTS;
        if (toMain) {
            mainFragment.setDescendantFocusability(afterDescendants);
            toolbar.setDescendantFocusability(afterDescendants);
            ((ViewGroup) requireView()).setDescendantFocusability(blockDescendants);
            mainFragment.requestFocus();
        } else {
            mainFragment.setDescendantFocusability(blockDescendants);
            toolbar.setDescendantFocusability(blockDescendants);
            ((ViewGroup) requireView()).setDescendantFocusability(afterDescendants);
            binding.detailThumbnailRootLayout.requestFocus();
        }
    }

    /**
     * When the mini player exists the view underneath it is not touchable.
     * Bottom padding should be equal to the mini player's height in this case
     *
     * @param showMore whether main fragment should be expanded or not
     */
    private void manageSpaceAtTheBottom(final boolean showMore) {
        final int peekHeight = getResources().getDimensionPixelSize(R.dimen.mini_player_height);
        final ViewGroup holder = requireActivity().findViewById(R.id.fragment_holder);
        final int newBottomPadding;
        if (showMore) {
            newBottomPadding = 0;
        } else {
            newBottomPadding = peekHeight;
        }
        if (holder.getPaddingBottom() == newBottomPadding) {
            return;
        }
        holder.setPadding(holder.getPaddingLeft(),
                holder.getPaddingTop(),
                holder.getPaddingRight(),
                newBottomPadding);
    }

    private void setupBottomPlayer() {
        final CoordinatorLayout.LayoutParams params =
                (CoordinatorLayout.LayoutParams) binding.appBarLayout.getLayoutParams();
        final AppBarLayout.Behavior behavior = (AppBarLayout.Behavior) params.getBehavior();

        final FrameLayout bottomSheetLayout = activity.findViewById(R.id.fragment_player_holder);
        bottomSheetBehavior = BottomSheetBehavior.from(bottomSheetLayout);
        bottomSheetBehavior.setState(bottomSheetState);
        final int peekHeight = getResources().getDimensionPixelSize(R.dimen.mini_player_height);
        if (bottomSheetState != BottomSheetBehavior.STATE_HIDDEN) {
            manageSpaceAtTheBottom(false);
            bottomSheetBehavior.setPeekHeight(peekHeight);
            if (bottomSheetState == BottomSheetBehavior.STATE_COLLAPSED) {
                binding.overlayLayout.setAlpha(MAX_OVERLAY_ALPHA);
            } else if (bottomSheetState == BottomSheetBehavior.STATE_EXPANDED) {
                binding.overlayLayout.setAlpha(0);
                setOverlayElementsClickable(false);
            }
        }

        bottomSheetBehavior.setBottomSheetCallback(new BottomSheetBehavior.BottomSheetCallback() {
            @Override
            public void onStateChanged(@NonNull final View bottomSheet, final int newState) {
                bottomSheetState = newState;

                switch (newState) {
                    case BottomSheetBehavior.STATE_HIDDEN:
                        moveFocusToMainFragment(true);
                        manageSpaceAtTheBottom(true);

                        bottomSheetBehavior.setPeekHeight(0);
                        cleanUp();
                        break;
                    case BottomSheetBehavior.STATE_EXPANDED:
                        moveFocusToMainFragment(false);
                        manageSpaceAtTheBottom(false);

                        bottomSheetBehavior.setPeekHeight(peekHeight);
                        // Disable click because overlay buttons located on top of buttons
                        // from the player
                        setOverlayElementsClickable(false);
                        hideSystemUiIfNeeded();
                        // Conditions when the player should be expanded to fullscreen
                        if (isLandscape()
                                && player != null
                                && player.isPlaying()
                                && !player.isFullscreen()
                                && !DeviceUtils.isTablet(activity)
                                && player.videoPlayerSelected()) {
                            player.toggleFullscreen();
                        }
                        setOverlayLook(binding.appBarLayout, behavior, 1);
                        break;
                    case BottomSheetBehavior.STATE_COLLAPSED:
                        moveFocusToMainFragment(true);
                        manageSpaceAtTheBottom(false);

                        bottomSheetBehavior.setPeekHeight(peekHeight);

                        // Re-enable clicks
                        setOverlayElementsClickable(true);
                        if (player != null) {
                            player.closeItemsList();
                        }
                        setOverlayLook(binding.appBarLayout, behavior, 0);
                        break;
                    case BottomSheetBehavior.STATE_DRAGGING:
                    case BottomSheetBehavior.STATE_SETTLING:
                        if (player != null && player.isFullscreen()) {
                            showSystemUi();
                        }
                        if (player != null && player.isControlsVisible()) {
                            player.hideControls(0, 0);
                        }
                        break;
                }
            }

            @Override
            public void onSlide(@NonNull final View bottomSheet, final float slideOffset) {
                setOverlayLook(binding.appBarLayout, behavior, slideOffset);
            }
        });

        // User opened a new page and the player will hide itself
        activity.getSupportFragmentManager().addOnBackStackChangedListener(() -> {
            if (bottomSheetBehavior.getState() == BottomSheetBehavior.STATE_EXPANDED) {
                bottomSheetBehavior.setState(BottomSheetBehavior.STATE_COLLAPSED);
            }
        });
    }

    private void updateOverlayData(@Nullable final String overlayTitle,
                                   @Nullable final String uploader,
                                   @Nullable final String thumbnailUrl) {
        binding.overlayTitleTextView.setText(isEmpty(overlayTitle) ? "" : overlayTitle);
        binding.overlayChannelTextView.setText(isEmpty(uploader) ? "" : uploader);
        binding.overlayThumbnail.setImageResource(R.drawable.dummy_thumbnail_dark);
        if (!isEmpty(thumbnailUrl)) {
            IMAGE_LOADER.displayImage(thumbnailUrl, binding.overlayThumbnail,
                    ImageDisplayConstants.DISPLAY_THUMBNAIL_OPTIONS, null);
        }
    }

    private void setOverlayPlayPauseImage(final boolean playerIsPlaying) {
        final int drawable = playerIsPlaying
                ? R.drawable.ic_pause
                : R.drawable.ic_play_arrow;
        binding.overlayPlayPauseButton.setImageResource(drawable);
    }

    private void setOverlayLook(final AppBarLayout appBar,
                                final AppBarLayout.Behavior behavior,
                                final float slideOffset) {
        // SlideOffset < 0 when mini player is about to close via swipe.
        // Stop animation in this case
        if (behavior == null || slideOffset < 0) {
            return;
        }
        binding.overlayLayout.setAlpha(Math.min(MAX_OVERLAY_ALPHA, 1 - slideOffset));
        // These numbers are not special. They just do a cool transition
        behavior.setTopAndBottomOffset(
                (int) (-binding.detailThumbnailImageView.getHeight() * 2 * (1 - slideOffset) / 3));
        appBar.requestLayout();
    }

    private void setOverlayElementsClickable(final boolean enable) {
        binding.overlayThumbnail.setClickable(enable);
        binding.overlayThumbnail.setLongClickable(enable);
        binding.overlayMetadataLayout.setClickable(enable);
        binding.overlayMetadataLayout.setLongClickable(enable);
        binding.overlayButtonsLayout.setClickable(enable);
        binding.overlayPlayPauseButton.setClickable(enable);
        binding.overlayCloseButton.setClickable(enable);
    }
}<|MERGE_RESOLUTION|>--- conflicted
+++ resolved
@@ -930,13 +930,8 @@
         if (showRelatedItems && binding.relatedItemsLayout == null) {
             // temp empty fragment. will be updated in handleResult
             pageAdapter.addFragment(new EmptyFragment(false), RELATED_TAB_TAG);
-<<<<<<< HEAD
             tabIcons.add(R.drawable.ic_art_track);
-            tabContentDescriptions.add(R.string.related_streams_tab_description);
-=======
-            tabIcons.add(R.drawable.ic_art_track_white_24dp);
             tabContentDescriptions.add(R.string.related_items_tab_description);
->>>>>>> 2af20d5c
         }
 
         if (showDescription) {
