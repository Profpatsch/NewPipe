--- conflicted
+++ resolved
@@ -18,14 +18,12 @@
 
 import static org.schabi.newpipe.database.playlist.PlaylistDuplicatesEntry.PLAYLIST_TIMES_STREAM_IS_CONTAINED;
 import static org.schabi.newpipe.database.playlist.PlaylistMetadataEntry.PLAYLIST_STREAM_COUNT;
-<<<<<<< HEAD
 import static org.schabi.newpipe.database.playlist.model.PlaylistEntity.PLAYLIST_DISPLAY_INDEX;
-=======
 import static org.schabi.newpipe.database.playlist.model.PlaylistEntity.DEFAULT_THUMBNAIL;
->>>>>>> 3c0a200f
 import static org.schabi.newpipe.database.playlist.model.PlaylistEntity.PLAYLIST_ID;
 import static org.schabi.newpipe.database.playlist.model.PlaylistEntity.PLAYLIST_NAME;
 import static org.schabi.newpipe.database.playlist.model.PlaylistEntity.PLAYLIST_TABLE;
+import static org.schabi.newpipe.database.playlist.model.PlaylistEntity.PLAYLIST_THUMBNAIL_PERMANENT;
 import static org.schabi.newpipe.database.playlist.model.PlaylistEntity.PLAYLIST_THUMBNAIL_STREAM_ID;
 import static org.schabi.newpipe.database.playlist.model.PlaylistEntity.PLAYLIST_THUMBNAIL_URL;
 import static org.schabi.newpipe.database.playlist.model.PlaylistStreamEntity.JOIN_INDEX;
@@ -95,11 +93,9 @@
     Flowable<List<PlaylistStreamEntry>> getOrderedStreamsOf(long playlistId);
 
     @Transaction
-<<<<<<< HEAD
-    @Query("SELECT " + PLAYLIST_ID + ", " + PLAYLIST_NAME + ", " + PLAYLIST_THUMBNAIL_URL + ", "
+    @Query("SELECT " + PLAYLIST_ID + ", " + PLAYLIST_NAME + ", "
+            + PLAYLIST_THUMBNAIL_PERMANENT + ", " + PLAYLIST_THUMBNAIL_STREAM_ID + ", "
             + PLAYLIST_DISPLAY_INDEX + ", "
-=======
-    @Query("SELECT " + PLAYLIST_ID + ", " + PLAYLIST_NAME + ","
 
             + " CASE WHEN " + PLAYLIST_THUMBNAIL_STREAM_ID + " = "
             + PlaylistEntity.DEFAULT_THUMBNAIL_ID + " THEN " + "'" + DEFAULT_THUMBNAIL + "'"
@@ -108,7 +104,6 @@
             + " WHERE " + STREAM_TABLE + "." + STREAM_ID + " = " + PLAYLIST_THUMBNAIL_STREAM_ID
             + " ) END AS " + PLAYLIST_THUMBNAIL_URL + ", "
 
->>>>>>> 3c0a200f
             + "COALESCE(COUNT(" + JOIN_PLAYLIST_ID + "), 0) AS " + PLAYLIST_STREAM_COUNT
             + " FROM " + PLAYLIST_TABLE
             + " LEFT JOIN " + PLAYLIST_STREAM_JOIN_TABLE
@@ -116,6 +111,26 @@
             + " GROUP BY " + PLAYLIST_ID
             + " ORDER BY " + PLAYLIST_NAME + " COLLATE NOCASE ASC")
     Flowable<List<PlaylistMetadataEntry>> getPlaylistMetadata();
+
+    @Transaction
+    @Query("SELECT " + PLAYLIST_ID + ", " + PLAYLIST_NAME + ", "
+            + PLAYLIST_THUMBNAIL_PERMANENT + ", " + PLAYLIST_THUMBNAIL_STREAM_ID + ", "
+            + PLAYLIST_DISPLAY_INDEX + ", "
+
+            + " CASE WHEN " + PLAYLIST_THUMBNAIL_STREAM_ID + " = "
+            + PlaylistEntity.DEFAULT_THUMBNAIL_ID + " THEN " + "'" + DEFAULT_THUMBNAIL + "'"
+            + " ELSE (SELECT " + STREAM_THUMBNAIL_URL
+            + " FROM " + STREAM_TABLE
+            + " WHERE " + STREAM_TABLE + "." + STREAM_ID + " = " + PLAYLIST_THUMBNAIL_STREAM_ID
+            + " ) END AS " + PLAYLIST_THUMBNAIL_URL + ", "
+
+            + "COALESCE(COUNT(" + JOIN_PLAYLIST_ID + "), 0) AS " + PLAYLIST_STREAM_COUNT
+            + " FROM " + PLAYLIST_TABLE
+            + " LEFT JOIN " + PLAYLIST_STREAM_JOIN_TABLE
+            + " ON " + PLAYLIST_TABLE + "." + PLAYLIST_ID + " = " + JOIN_PLAYLIST_ID
+            + " GROUP BY " + PLAYLIST_ID
+            + " ORDER BY " + PLAYLIST_DISPLAY_INDEX)
+    Flowable<List<PlaylistMetadataEntry>> getDisplayIndexOrderedPlaylistMetadata();
 
     @RewriteQueriesToDropUnusedColumns
     @Transaction
@@ -135,8 +150,9 @@
     Flowable<List<PlaylistStreamEntry>> getStreamsWithoutDuplicates(long playlistId);
 
     @Transaction
-    @Query("SELECT " + PLAYLIST_TABLE + "." + PLAYLIST_ID + ", "
-            + PLAYLIST_NAME + ", "
+    @Query("SELECT " + PLAYLIST_TABLE + "." + PLAYLIST_ID + ", " + PLAYLIST_NAME + ", "
+            + PLAYLIST_THUMBNAIL_PERMANENT + ", " + PLAYLIST_THUMBNAIL_STREAM_ID + ", "
+            + PLAYLIST_DISPLAY_INDEX + ", "
 
             + " CASE WHEN " + PLAYLIST_THUMBNAIL_STREAM_ID + " = "
             + PlaylistEntity.DEFAULT_THUMBNAIL_ID + " THEN " + "'" + DEFAULT_THUMBNAIL + "'"
@@ -151,24 +167,6 @@
 
             + " FROM " + PLAYLIST_TABLE
             + " LEFT JOIN " + PLAYLIST_STREAM_JOIN_TABLE
-<<<<<<< HEAD
-            + " ON " + PLAYLIST_ID + " = " + JOIN_PLAYLIST_ID
-            + " GROUP BY " + PLAYLIST_ID
-            + " ORDER BY " + PLAYLIST_NAME + " COLLATE NOCASE ASC")
-    Flowable<List<PlaylistMetadataEntry>> getPlaylistMetadata();
-
-    @Transaction
-    @Query("SELECT " + PLAYLIST_ID + ", " + PLAYLIST_NAME + ", " + PLAYLIST_THUMBNAIL_URL + ", "
-            + PLAYLIST_DISPLAY_INDEX + ", "
-            + "COALESCE(COUNT(" + JOIN_PLAYLIST_ID + "), 0) AS " + PLAYLIST_STREAM_COUNT
-
-            + " FROM " + PLAYLIST_TABLE
-            + " LEFT JOIN " + PLAYLIST_STREAM_JOIN_TABLE
-            + " ON " + PLAYLIST_ID + " = " + JOIN_PLAYLIST_ID
-            + " GROUP BY " + PLAYLIST_ID
-            + " ORDER BY " + PLAYLIST_DISPLAY_INDEX)
-    Flowable<List<PlaylistMetadataEntry>> getDisplayIndexOrderedPlaylistMetadata();
-=======
             + " ON " + PLAYLIST_TABLE + "." + PLAYLIST_ID + " = " + JOIN_PLAYLIST_ID
 
             + " LEFT JOIN " + STREAM_TABLE
@@ -178,5 +176,4 @@
             + " GROUP BY " + JOIN_PLAYLIST_ID
             + " ORDER BY " + PLAYLIST_NAME + " COLLATE NOCASE ASC")
     Flowable<List<PlaylistDuplicatesEntry>> getPlaylistDuplicatesMetadata(String streamUrl);
->>>>>>> 3c0a200f
 }