package org.schabi.newpipe.util;

import static org.schabi.newpipe.extractor.ServiceList.YouTube;

import android.content.Context;
import android.content.SharedPreferences;
import android.net.ConnectivityManager;

import androidx.annotation.NonNull;
import androidx.annotation.Nullable;
import androidx.annotation.StringRes;
import androidx.core.content.ContextCompat;
import androidx.preference.PreferenceManager;

import org.schabi.newpipe.R;
import org.schabi.newpipe.extractor.MediaFormat;
import org.schabi.newpipe.extractor.stream.AudioStream;
import org.schabi.newpipe.extractor.stream.AudioTrackType;
import org.schabi.newpipe.extractor.stream.DeliveryMethod;
import org.schabi.newpipe.extractor.stream.Stream;
import org.schabi.newpipe.extractor.stream.VideoStream;

import java.util.ArrayList;
import java.util.Arrays;
import java.util.Collections;
import java.util.Comparator;
import java.util.HashMap;
import java.util.List;
import java.util.Locale;
import java.util.Objects;
import java.util.Set;
import java.util.function.Predicate;
import java.util.stream.Collectors;

public final class ListHelper {
    // Video format in order of quality. 0=lowest quality, n=highest quality
    private static final List<MediaFormat> VIDEO_FORMAT_QUALITY_RANKING =
            List.of(MediaFormat.v3GPP, MediaFormat.WEBM, MediaFormat.MPEG_4);

    // Audio format in order of quality. 0=lowest quality, n=highest quality
    private static final List<MediaFormat> AUDIO_FORMAT_QUALITY_RANKING =
            List.of(MediaFormat.MP3, MediaFormat.WEBMA, MediaFormat.M4A);
    // Audio format in order of efficiency. 0=least efficient, n=most efficient
    private static final List<MediaFormat> AUDIO_FORMAT_EFFICIENCY_RANKING =
            List.of(MediaFormat.MP3, MediaFormat.M4A, MediaFormat.WEBMA);
    // Use a Set for better performance
    private static final Set<String> HIGH_RESOLUTION_LIST = Set.of("1440p", "2160p");
<<<<<<< HEAD
    // Audio track types in order of priotity. 0=lowest, n=highest
    private static final List<AudioTrackType> AUDIO_TRACK_TYPE_RANKING =
            List.of(AudioTrackType.DESCRIPTIVE, AudioTrackType.DUBBED, AudioTrackType.ORIGINAL);
    // Audio track types in order of priotity when descriptive audio is preferred.
    private static final List<AudioTrackType> AUDIO_TRACK_TYPE_RANKING_DESCRIPTIVE =
            List.of(AudioTrackType.ORIGINAL, AudioTrackType.DUBBED, AudioTrackType.DESCRIPTIVE);

    private ListHelper() {
    }
=======

    /**
     * List of supported YouTube Itag ids.
     * The original order is kept.
     * @see {@link org.schabi.newpipe.extractor.services.youtube.ItagItem#ITAG_LIST}
     */
    private static final List<Integer> SUPPORTED_ITAG_IDS =
            List.of(
                    17, 36, // video v3GPP
                    18, 34, 35, 59, 78, 22, 37, 38, // video MPEG4
                    43, 44, 45, 46, // video webm
                    171, 172, 139, 140, 141, 249, 250, 251, // audio
                    160, 133, 134, 135, 212, 136, 298, 137, 299, 266, // video only
                    278, 242, 243, 244, 245, 246, 247, 248, 271, 272, 302, 303, 308, 313, 315
            );

    private ListHelper() { }
>>>>>>> da30e539

    /**
     * @param context      Android app context
     * @param videoStreams list of the video streams to check
     * @return index of the video stream with the default index
     * @see #getDefaultResolutionIndex(String, String, MediaFormat, List)
     */
    public static int getDefaultResolutionIndex(final Context context,
                                                final List<VideoStream> videoStreams) {
        final String defaultResolution = computeDefaultResolution(context,
                R.string.default_resolution_key, R.string.default_resolution_value);
        return getDefaultResolutionWithDefaultFormat(context, defaultResolution, videoStreams);
    }

    /**
     * @param context           Android app context
     * @param videoStreams      list of the video streams to check
     * @param defaultResolution the default resolution to look for
     * @return index of the video stream with the default index
     * @see #getDefaultResolutionIndex(String, String, MediaFormat, List)
     */
    public static int getResolutionIndex(final Context context,
                                         final List<VideoStream> videoStreams,
                                         final String defaultResolution) {
        return getDefaultResolutionWithDefaultFormat(context, defaultResolution, videoStreams);
    }

    /**
     * @param context      Android app context
     * @param videoStreams list of the video streams to check
     * @return index of the video stream with the default index
     * @see #getDefaultResolutionIndex(String, String, MediaFormat, List)
     */
    public static int getPopupDefaultResolutionIndex(final Context context,
                                                     final List<VideoStream> videoStreams) {
        final String defaultResolution = computeDefaultResolution(context,
                R.string.default_popup_resolution_key, R.string.default_popup_resolution_value);
        return getDefaultResolutionWithDefaultFormat(context, defaultResolution, videoStreams);
    }

    /**
     * @param context           Android app context
     * @param videoStreams      list of the video streams to check
     * @param defaultResolution the default resolution to look for
     * @return index of the video stream with the default index
     * @see #getDefaultResolutionIndex(String, String, MediaFormat, List)
     */
    public static int getPopupResolutionIndex(final Context context,
                                              final List<VideoStream> videoStreams,
                                              final String defaultResolution) {
        return getDefaultResolutionWithDefaultFormat(context, defaultResolution, videoStreams);
    }

    public static int getDefaultAudioFormat(final Context context,
                                            final List<AudioStream> audioStreams) {
        return getAudioIndexByHighestRank(audioStreams,
                getAudioTrackComparator(context).thenComparing(getAudioFormatComparator(context)));
    }

    public static int getDefaultAudioTrackGroup(final Context context,
                                                final List<List<AudioStream>> groupedAudioStreams) {
        if (groupedAudioStreams == null || groupedAudioStreams.isEmpty()) {
            return -1;
        }

        final Comparator<AudioStream> cmp = getAudioTrackComparator(context);
        final List<AudioStream> highestRanked = groupedAudioStreams.stream()
                .max((o1, o2) -> cmp.compare(o1.get(0), o2.get(0)))
                .orElse(null);
        return groupedAudioStreams.indexOf(highestRanked);
    }

    public static int getAudioFormatIndex(final Context context,
                                          final List<AudioStream> audioStreams,
                                          @Nullable final String trackId) {
        if (trackId != null) {
            for (int i = 0; i < audioStreams.size(); i++) {
                final AudioStream s = audioStreams.get(i);
                if (s.getAudioTrackId() != null
                        && s.getAudioTrackId().equals(trackId)) {
                    return i;
                }
            }
        }
        return getDefaultAudioFormat(context, audioStreams);
    }

    /**
     * Return a {@link Stream} list which uses the given delivery method from a {@link Stream}
     * list.
     *
     * @param streamList     the original {@link Stream stream} list
     * @param deliveryMethod the {@link DeliveryMethod delivery method}
     * @param <S>            the item type's class that extends {@link Stream}
     * @return a {@link Stream stream} list which uses the given delivery method
     */
    @NonNull
    public static <S extends Stream> List<S> getStreamsOfSpecifiedDelivery(
            @Nullable final List<S> streamList,
            final DeliveryMethod deliveryMethod) {
        return getFilteredStreamList(streamList,
                stream -> stream.getDeliveryMethod() == deliveryMethod);
    }

    /**
     * Return a {@link Stream} list which only contains URL streams and non-torrent streams.
     *
     * @param streamList the original stream list
     * @param <S>        the item type's class that extends {@link Stream}
     * @return a stream list which only contains URL streams and non-torrent streams
     */
    @NonNull
    public static <S extends Stream> List<S> getUrlAndNonTorrentStreams(
            @Nullable final List<S> streamList) {
        return getFilteredStreamList(streamList,
                stream -> stream.isUrl() && stream.getDeliveryMethod() != DeliveryMethod.TORRENT);
    }

    /**
     * Return a {@link Stream} list which only contains streams which can be played by the player.
     * <br>
     * Some formats are not supported. For more info, see {@link #SUPPORTED_ITAG_IDS}.
     * Torrent streams are also removed, because they cannot be retrieved.
     *
     * @param <S>        the item type's class that extends {@link Stream}
     * @param streamList the original stream list
     * @param serviceId
     * @return a stream list which only contains streams that can be played the player
     */
    @NonNull
    public static <S extends Stream> List<S> getPlayableStreams(
            @Nullable final List<S> streamList, final int serviceId) {
        final int youtubeServiceId = YouTube.getServiceId();
        return getFilteredStreamList(streamList,
                stream -> stream.getDeliveryMethod() != DeliveryMethod.TORRENT
                        && (serviceId != youtubeServiceId
                        || stream.getItagItem() == null
                        || SUPPORTED_ITAG_IDS.contains(stream.getItagItem().id)));
    }

    /**
     * Join the two lists of video streams (video_only and normal videos),
     * and sort them according with default format chosen by the user.
     *
     * @param context                the context to search for the format to give preference
     * @param videoStreams           the normal videos list
     * @param videoOnlyStreams       the video-only stream list
     * @param ascendingOrder         true -> smallest to greatest | false -> greatest to smallest
     * @param preferVideoOnlyStreams if video-only streams should preferred when both video-only
     *                               streams and normal video streams are available
     * @return the sorted list
     */
    @NonNull
    public static List<VideoStream> getSortedStreamVideosList(
            @NonNull final Context context,
            @Nullable final List<VideoStream> videoStreams,
            @Nullable final List<VideoStream> videoOnlyStreams,
            final boolean ascendingOrder,
            final boolean preferVideoOnlyStreams) {
        final SharedPreferences preferences =
                PreferenceManager.getDefaultSharedPreferences(context);

        final boolean showHigherResolutions = preferences.getBoolean(
                context.getString(R.string.show_higher_resolutions_key), false);
        final MediaFormat defaultFormat = getDefaultFormat(context,
                R.string.default_video_format_key, R.string.default_video_format_value);

        return getSortedStreamVideosList(defaultFormat, showHigherResolutions, videoStreams,
                videoOnlyStreams, ascendingOrder, preferVideoOnlyStreams);
    }

    /**
     * Filter the list of audio streams and return a list with the preferred stream for
     * each audio track. Streams are sorted with the preferred language in the first position.
     *
     * @param context      the context to search for the track to give preference
     * @param audioStreams the list of audio streams
     * @return the sorted, filtered list
     */
    public static List<AudioStream> getFilteredAudioStreams(
            @NonNull final Context context,
            @Nullable final List<AudioStream> audioStreams) {
        if (audioStreams == null) {
            return Collections.emptyList();
        }

        final HashMap<String, AudioStream> collectedStreams = new HashMap<>();

        final Comparator<AudioStream> cmp = getAudioFormatComparator(context);

        for (final AudioStream stream : audioStreams) {
            if (stream.getDeliveryMethod() == DeliveryMethod.TORRENT) {
                continue;
            }

            final String trackId = Objects.toString(stream.getAudioTrackId(), "");

            final AudioStream presentStream = collectedStreams.get(trackId);
            if (presentStream == null || cmp.compare(stream, presentStream) > 0) {
                collectedStreams.put(trackId, stream);
            }
        }

        // Filter unknown audio tracks if there are multiple tracks
        if (collectedStreams.size() > 1) {
            collectedStreams.remove("");
        }

        // Sort collected streams by name
        return collectedStreams.values().stream().sorted(getAudioTrackNameComparator(context))
                .collect(Collectors.toList());
    }

    /**
     * Group the list of audioStreams by their track ID and sort the resulting list by track name.
     *
     * @param context      app context to get track names for sorting
     * @param audioStreams list of audio streams
     * @return list of audio streams lists representing individual tracks
     */
    public static List<List<AudioStream>> getGroupedAudioStreams(
            @NonNull final Context context,
            @Nullable final List<AudioStream> audioStreams) {
        if (audioStreams == null) {
            return Collections.emptyList();
        }

        final HashMap<String, List<AudioStream>> collectedStreams = new HashMap<>();

        for (final AudioStream stream : audioStreams) {
            final String trackId = Objects.toString(stream.getAudioTrackId(), "");
            if (collectedStreams.containsKey(trackId)) {
                collectedStreams.get(trackId).add(stream);
            } else {
                final List<AudioStream> list = new ArrayList<>();
                list.add(stream);
                collectedStreams.put(trackId, list);
            }
        }

        // Filter unknown audio tracks if there are multiple tracks
        if (collectedStreams.size() > 1) {
            collectedStreams.remove("");
        }

        // Sort tracks alphabetically, sort track streams by quality
        final Comparator<AudioStream> nameCmp = getAudioTrackNameComparator(context);
        final Comparator<AudioStream> formatCmp = getAudioFormatComparator(context);

        return collectedStreams.values().stream()
                .sorted((o1, o2) -> nameCmp.compare(o1.get(0), o2.get(0)))
                .map(streams -> streams.stream().sorted(formatCmp).collect(Collectors.toList()))
                .collect(Collectors.toList());
    }

    /*//////////////////////////////////////////////////////////////////////////
    // Utils
    //////////////////////////////////////////////////////////////////////////*/

    /**
     * Get a filtered stream list, by using Java 8 Stream's API and the given predicate.
     *
     * @param streamList          the stream list to filter
     * @param streamListPredicate the predicate which will be used to filter streams
     * @param <S>                 the item type's class that extends {@link Stream}
     * @return a new stream list filtered using the given predicate
     */
    private static <S extends Stream> List<S> getFilteredStreamList(
            @Nullable final List<S> streamList,
            final Predicate<S> streamListPredicate) {
        if (streamList == null) {
            return Collections.emptyList();
        }

        return streamList.stream()
                .filter(streamListPredicate)
                .collect(Collectors.toList());
    }

    private static String computeDefaultResolution(@NonNull final Context context, final int key,
                                                   final int value) {
        final SharedPreferences preferences =
                PreferenceManager.getDefaultSharedPreferences(context);

        // Load the preferred resolution otherwise the best available
        String resolution = preferences != null
                ? preferences.getString(context.getString(key), context.getString(value))
                : context.getString(R.string.best_resolution_key);

        final String maxResolution = getResolutionLimit(context);
        if (maxResolution != null
                && (resolution.equals(context.getString(R.string.best_resolution_key))
                || compareVideoStreamResolution(maxResolution, resolution) < 1)) {
            resolution = maxResolution;
        }
        return resolution;
    }

    /**
     * Return the index of the default stream in the list, that will be sorted in the process, based
     * on the parameters defaultResolution and defaultFormat.
     *
     * @param defaultResolution the default resolution to look for
     * @param bestResolutionKey key of the best resolution
     * @param defaultFormat     the default format to look for
     * @param videoStreams      a mutable list of the video streams to check (it will be sorted in
     *                          place)
     * @return index of the default resolution&format in the sorted videoStreams
     */
    static int getDefaultResolutionIndex(final String defaultResolution,
                                         final String bestResolutionKey,
                                         final MediaFormat defaultFormat,
                                         @Nullable final List<VideoStream> videoStreams) {
        if (videoStreams == null || videoStreams.isEmpty()) {
            return -1;
        }

        sortStreamList(videoStreams, false);
        if (defaultResolution.equals(bestResolutionKey)) {
            return 0;
        }

        final int defaultStreamIndex =
                getVideoStreamIndex(defaultResolution, defaultFormat, videoStreams);

        // this is actually an error,
        // but maybe there is really no stream fitting to the default value.
        if (defaultStreamIndex == -1) {
            return 0;
        }
        return defaultStreamIndex;
    }

    /**
     * Join the two lists of video streams (video_only and normal videos),
     * and sort them according with default format chosen by the user.
     *
     * @param defaultFormat          format to give preference
     * @param showHigherResolutions  show >1080p resolutions
     * @param videoStreams           normal videos list
     * @param videoOnlyStreams       video only stream list
     * @param ascendingOrder         true -> smallest to greatest | false -> greatest to smallest
     * @param preferVideoOnlyStreams if video-only streams should preferred when both video-only
     *                               streams and normal video streams are available
     * @return the sorted list
     */
    @NonNull
    static List<VideoStream> getSortedStreamVideosList(
            @Nullable final MediaFormat defaultFormat,
            final boolean showHigherResolutions,
            @Nullable final List<VideoStream> videoStreams,
            @Nullable final List<VideoStream> videoOnlyStreams,
            final boolean ascendingOrder,
            final boolean preferVideoOnlyStreams
    ) {
        // Determine order of streams
        // The last added list is preferred
        final List<List<VideoStream>> videoStreamsOrdered =
                preferVideoOnlyStreams
                        ? Arrays.asList(videoStreams, videoOnlyStreams)
                        : Arrays.asList(videoOnlyStreams, videoStreams);

        final List<VideoStream> allInitialStreams = videoStreamsOrdered.stream()
                // Ignore lists that are null
                .filter(Objects::nonNull)
                .flatMap(List::stream)
                // Filter out higher resolutions (or not if high resolutions should always be shown)
                .filter(stream -> showHigherResolutions
                        || !HIGH_RESOLUTION_LIST.contains(stream.getResolution()
                        // Replace any frame rate with nothing
                        .replaceAll("p\\d+$", "p")))
                .collect(Collectors.toList());

        final HashMap<String, VideoStream> hashMap = new HashMap<>();
        // Add all to the hashmap
        for (final VideoStream videoStream : allInitialStreams) {
            hashMap.put(videoStream.getResolution(), videoStream);
        }

        // Override the values when the key == resolution, with the defaultFormat
        for (final VideoStream videoStream : allInitialStreams) {
            if (videoStream.getFormat() == defaultFormat) {
                hashMap.put(videoStream.getResolution(), videoStream);
            }
        }

        // Return the sorted list
        return sortStreamList(new ArrayList<>(hashMap.values()), ascendingOrder);
    }

    /**
     * Sort the streams list depending on the parameter ascendingOrder;
     * <p>
     * It works like that:<br>
     * - Take a string resolution, remove the letters, replace "0p60" (for 60fps videos) with "1"
     * and sort by the greatest:<br>
     * <blockquote><pre>
     *      720p     ->  720
     *      720p60   ->  721
     *      360p     ->  360
     *      1080p    ->  1080
     *      1080p60  ->  1081
     * <br>
     * ascendingOrder  ? 360 < 720 < 721 < 1080 < 1081
     * !ascendingOrder ? 1081 < 1080 < 721 < 720 < 360</pre></blockquote>
     *
     * @param videoStreams   list that the sorting will be applied
     * @param ascendingOrder true -> smallest to greatest | false -> greatest to smallest
     * @return The sorted list (same reference as parameter videoStreams)
     */
    private static List<VideoStream> sortStreamList(final List<VideoStream> videoStreams,
                                                    final boolean ascendingOrder) {
        // Compares the quality of two video streams.
        final Comparator<VideoStream> comparator = Comparator.nullsLast(Comparator
                .comparing(VideoStream::getResolution, ListHelper::compareVideoStreamResolution)
                .thenComparingInt(s -> VIDEO_FORMAT_QUALITY_RANKING.indexOf(s.getFormat())));
        Collections.sort(videoStreams, ascendingOrder ? comparator : comparator.reversed());
        return videoStreams;
    }

    /**
     * Get the audio-stream from the list with the highest rank, depending on the comparator.
     * Format will be ignored if it yields no results.
     *
     * @param audioStreams List of audio streams
     * @param comparator   The comparator used for determining the max/best/highest ranked value
     * @return Index of audio stream that produces the highest ranked result or -1 if not found
     */
    static int getAudioIndexByHighestRank(@Nullable final List<AudioStream> audioStreams,
                                          final Comparator<AudioStream> comparator) {
        if (audioStreams == null || audioStreams.isEmpty()) {
            return -1;
        }

        final AudioStream highestRankedAudioStream = audioStreams.stream()
                .max(comparator).orElse(null);

        return audioStreams.indexOf(highestRankedAudioStream);
    }

    /**
     * Locates a possible match for the given resolution and format in the provided list.
     *
     * <p>In this order:</p>
     *
     * <ol>
     * <li>Find a format and resolution match</li>
     * <li>Find a format and resolution match and ignore the refresh</li>
     * <li>Find a resolution match</li>
     * <li>Find a resolution match and ignore the refresh</li>
     * <li>Find a resolution just below the requested resolution and ignore the refresh</li>
     * <li>Give up</li>
     * </ol>
     *
     * @param targetResolution the resolution to look for
     * @param targetFormat     the format to look for
     * @param videoStreams     the available video streams
     * @return the index of the preferred video stream
     */
    static int getVideoStreamIndex(@NonNull final String targetResolution,
                                   final MediaFormat targetFormat,
                                   @NonNull final List<VideoStream> videoStreams) {
        int fullMatchIndex = -1;
        int fullMatchNoRefreshIndex = -1;
        int resMatchOnlyIndex = -1;
        int resMatchOnlyNoRefreshIndex = -1;
        int lowerResMatchNoRefreshIndex = -1;
        final String targetResolutionNoRefresh = targetResolution.replaceAll("p\\d+$", "p");

        for (int idx = 0; idx < videoStreams.size(); idx++) {
            final MediaFormat format = targetFormat == null
                    ? null
                    : videoStreams.get(idx).getFormat();
            final String resolution = videoStreams.get(idx).getResolution();
            final String resolutionNoRefresh = resolution.replaceAll("p\\d+$", "p");

            if (format == targetFormat && resolution.equals(targetResolution)) {
                fullMatchIndex = idx;
            }

            if (format == targetFormat && resolutionNoRefresh.equals(targetResolutionNoRefresh)) {
                fullMatchNoRefreshIndex = idx;
            }

            if (resMatchOnlyIndex == -1 && resolution.equals(targetResolution)) {
                resMatchOnlyIndex = idx;
            }

            if (resMatchOnlyNoRefreshIndex == -1
                    && resolutionNoRefresh.equals(targetResolutionNoRefresh)) {
                resMatchOnlyNoRefreshIndex = idx;
            }

            if (lowerResMatchNoRefreshIndex == -1 && compareVideoStreamResolution(
                    resolutionNoRefresh, targetResolutionNoRefresh) < 0) {
                lowerResMatchNoRefreshIndex = idx;
            }
        }

        if (fullMatchIndex != -1) {
            return fullMatchIndex;
        }
        if (fullMatchNoRefreshIndex != -1) {
            return fullMatchNoRefreshIndex;
        }
        if (resMatchOnlyIndex != -1) {
            return resMatchOnlyIndex;
        }
        if (resMatchOnlyNoRefreshIndex != -1) {
            return resMatchOnlyNoRefreshIndex;
        }
        return lowerResMatchNoRefreshIndex;
    }

    /**
     * Fetches the desired resolution or returns the default if it is not found.
     * The resolution will be reduced if video chocking is active.
     *
     * @param context           Android app context
     * @param defaultResolution the default resolution
     * @param videoStreams      the list of video streams to check
     * @return the index of the preferred video stream
     */
    private static int getDefaultResolutionWithDefaultFormat(@NonNull final Context context,
                                                             final String defaultResolution,
                                                             final List<VideoStream> videoStreams) {
        final MediaFormat defaultFormat = getDefaultFormat(context,
                R.string.default_video_format_key, R.string.default_video_format_value);
        return getDefaultResolutionIndex(defaultResolution,
                context.getString(R.string.best_resolution_key), defaultFormat, videoStreams);
    }

    private static MediaFormat getDefaultFormat(@NonNull final Context context,
                                                @StringRes final int defaultFormatKey,
                                                @StringRes final int defaultFormatValueKey) {
        final SharedPreferences preferences =
                PreferenceManager.getDefaultSharedPreferences(context);

        final String defaultFormat = context.getString(defaultFormatValueKey);
        final String defaultFormatString = preferences.getString(
                context.getString(defaultFormatKey), defaultFormat);

        MediaFormat defaultMediaFormat = getMediaFormatFromKey(context, defaultFormatString);
        if (defaultMediaFormat == null) {
            preferences.edit().putString(context.getString(defaultFormatKey), defaultFormat)
                    .apply();
            defaultMediaFormat = getMediaFormatFromKey(context, defaultFormat);
        }

        return defaultMediaFormat;
    }

    private static MediaFormat getMediaFormatFromKey(@NonNull final Context context,
                                                     @NonNull final String formatKey) {
        MediaFormat format = null;
        if (formatKey.equals(context.getString(R.string.video_webm_key))) {
            format = MediaFormat.WEBM;
        } else if (formatKey.equals(context.getString(R.string.video_mp4_key))) {
            format = MediaFormat.MPEG_4;
        } else if (formatKey.equals(context.getString(R.string.video_3gp_key))) {
            format = MediaFormat.v3GPP;
        } else if (formatKey.equals(context.getString(R.string.audio_webm_key))) {
            format = MediaFormat.WEBMA;
        } else if (formatKey.equals(context.getString(R.string.audio_m4a_key))) {
            format = MediaFormat.M4A;
        }
        return format;
    }

    private static int compareVideoStreamResolution(@NonNull final String r1,
                                                    @NonNull final String r2) {
        try {
            final int res1 = Integer.parseInt(r1.replaceAll("0p\\d+$", "1")
                    .replaceAll("[^\\d.]", ""));
            final int res2 = Integer.parseInt(r2.replaceAll("0p\\d+$", "1")
                    .replaceAll("[^\\d.]", ""));
            return res1 - res2;
        } catch (final NumberFormatException e) {
            // Consider the first one greater because we don't know if the two streams are
            // different or not (a NumberFormatException was thrown so we don't know the resolution
            // of one stream or of all streams)
            return 1;
        }
    }

    private static boolean isLimitingDataUsage(final Context context) {
        return getResolutionLimit(context) != null;
    }

    /**
     * The maximum resolution allowed.
     *
     * @param context App context
     * @return maximum resolution allowed or null if there is no maximum
     */
    private static String getResolutionLimit(@NonNull final Context context) {
        String resolutionLimit = null;
        if (isMeteredNetwork(context)) {
            final SharedPreferences preferences =
                    PreferenceManager.getDefaultSharedPreferences(context);
            final String defValue = context.getString(R.string.limit_data_usage_none_key);
            final String value = preferences.getString(
                    context.getString(R.string.limit_mobile_data_usage_key), defValue);
            resolutionLimit = defValue.equals(value) ? null : value;
        }
        return resolutionLimit;
    }

    /**
     * The current network is metered (like mobile data)?
     *
     * @param context App context
     * @return {@code true} if connected to a metered network
     */
    public static boolean isMeteredNetwork(@NonNull final Context context) {
        final ConnectivityManager manager =
                ContextCompat.getSystemService(context, ConnectivityManager.class);
        if (manager == null || manager.getActiveNetworkInfo() == null) {
            return false;
        }

        return manager.isActiveNetworkMetered();
    }

    /**
     * Get a {@link Comparator} to compare {@link AudioStream}s by their format and bitrate.
     *
     * <p>The prefered stream will be ordered last.</p>
     *
     * @param context app context
     * @return Comparator
     */
    private static Comparator<AudioStream> getAudioFormatComparator(
            final @NonNull Context context) {
        final MediaFormat defaultFormat = getDefaultFormat(context,
                R.string.default_audio_format_key, R.string.default_audio_format_value);
        return getAudioFormatComparator(defaultFormat, isLimitingDataUsage(context));
    }

    /**
     * Get a {@link Comparator} to compare {@link AudioStream}s by their format and bitrate.
     *
     * <p>The prefered stream will be ordered last.</p>
     *
     * @param defaultFormat  the default format to look for
     * @param limitDataUsage choose low bitrate audio stream
     * @return Comparator
     */
    static Comparator<AudioStream> getAudioFormatComparator(
            @Nullable final MediaFormat defaultFormat, final boolean limitDataUsage) {
        final List<MediaFormat> formatRanking = limitDataUsage
                ? AUDIO_FORMAT_EFFICIENCY_RANKING : AUDIO_FORMAT_QUALITY_RANKING;

        Comparator<AudioStream> bitrateComparator =
                Comparator.comparingInt(AudioStream::getAverageBitrate);
        if (limitDataUsage) {
            bitrateComparator = bitrateComparator.reversed();
        }

        return Comparator.comparing(AudioStream::getFormat, (o1, o2) -> {
            if (defaultFormat != null) {
                return Boolean.compare(o1 == defaultFormat, o2 == defaultFormat);
            }
            return 0;
        }).thenComparing(bitrateComparator).thenComparingInt(
                stream -> formatRanking.indexOf(stream.getFormat()));
    }

    /**
     * Get a {@link Comparator} to compare {@link AudioStream}s by their tracks.
     *
     * <p>Tracks will be compared this order:</p>
     * <ol>
     * <li>If {@code preferOriginalAudio}: use original audio</li>
     * <li>Language matches {@code preferredLanguage}</li>
     * <li>
     *     Track type ranks highest in this order:
     *     <i>Original</i> > <i>Dubbed</i> > <i>Descriptive</i>
     *     <p>If {@code preferDescriptiveAudio}:
     *     <i>Descriptive</i> > <i>Dubbed</i> > <i>Original</i></p>
     * </li>
     * <li>Language is English</li>
     * </ol>
     *
     * <p>The prefered track will be ordered last.</p>
     *
     * @param context App context
     * @return Comparator
     */
    private static Comparator<AudioStream> getAudioTrackComparator(
            @NonNull final Context context) {
        final SharedPreferences preferences =
                PreferenceManager.getDefaultSharedPreferences(context);
        final Locale preferredLanguage = Localization.getPreferredLocale(context);
        final boolean preferOriginalAudio =
                preferences.getBoolean(context.getString(R.string.prefer_original_audio_key),
                        false);
        final boolean preferDescriptiveAudio =
                preferences.getBoolean(context.getString(R.string.prefer_descriptive_audio_key),
                        false);

        return getAudioTrackComparator(preferredLanguage, preferOriginalAudio,
                preferDescriptiveAudio);
    }

    /**
     * Get a {@link Comparator} to compare {@link AudioStream}s by their tracks.
     *
     * <p>Tracks will be compared this order:</p>
     * <ol>
     * <li>If {@code preferOriginalAudio}: use original audio</li>
     * <li>Language matches {@code preferredLanguage}</li>
     * <li>
     *     Track type ranks highest in this order:
     *     <i>Original</i> > <i>Dubbed</i> > <i>Descriptive</i>
     *     <p>If {@code preferDescriptiveAudio}:
     *     <i>Descriptive</i> > <i>Dubbed</i> > <i>Original</i></p>
     * </li>
     * <li>Language is English</li>
     * </ol>
     *
     * <p>The prefered track will be ordered last.</p>
     *
     * @param preferredLanguage      Preferred audio stream language
     * @param preferOriginalAudio    Get the original audio track regardless of its language
     * @param preferDescriptiveAudio Prefer the descriptive audio track if available
     * @return Comparator
     */
    static Comparator<AudioStream> getAudioTrackComparator(
            final Locale preferredLanguage, final boolean preferOriginalAudio,
            final boolean preferDescriptiveAudio) {
        final String langCode = preferredLanguage.getISO3Language();
        final List<AudioTrackType> trackTypeRanking = preferDescriptiveAudio
                ? AUDIO_TRACK_TYPE_RANKING_DESCRIPTIVE : AUDIO_TRACK_TYPE_RANKING;

        return Comparator.comparing(AudioStream::getAudioTrackType, (o1, o2) -> {
                    if (preferOriginalAudio) {
                        return Boolean.compare(
                                o1 == AudioTrackType.ORIGINAL, o2 == AudioTrackType.ORIGINAL);
                    }
                    return 0;
                }).thenComparing(AudioStream::getAudioLocale,
                        Comparator.nullsFirst(Comparator.comparing(
                                locale -> locale.getISO3Language().equals(langCode))))
                .thenComparing(AudioStream::getAudioTrackType,
                        Comparator.nullsFirst(Comparator.comparingInt(trackTypeRanking::indexOf)))
                .thenComparing(AudioStream::getAudioLocale,
                        Comparator.nullsFirst(Comparator.comparing(
                                locale -> locale.getISO3Language().equals(
                                        Locale.ENGLISH.getISO3Language()))));
    }

    /**
     * Get a {@link Comparator} to compare {@link AudioStream}s by their languages and track types
     * for alphabetical sorting.
     *
     * @param context app context for localization
     * @return Comparator
     */
    private static Comparator<AudioStream> getAudioTrackNameComparator(
            @NonNull final Context context) {
        final Locale appLoc = Localization.getAppLocale(context);

        return Comparator.comparing(AudioStream::getAudioLocale, Comparator.nullsLast(
                        Comparator.comparing(locale -> locale.getDisplayName(appLoc))))
                .thenComparing(AudioStream::getAudioTrackType);
    }
}<|MERGE_RESOLUTION|>--- conflicted
+++ resolved
@@ -45,17 +45,12 @@
             List.of(MediaFormat.MP3, MediaFormat.M4A, MediaFormat.WEBMA);
     // Use a Set for better performance
     private static final Set<String> HIGH_RESOLUTION_LIST = Set.of("1440p", "2160p");
-<<<<<<< HEAD
     // Audio track types in order of priotity. 0=lowest, n=highest
     private static final List<AudioTrackType> AUDIO_TRACK_TYPE_RANKING =
             List.of(AudioTrackType.DESCRIPTIVE, AudioTrackType.DUBBED, AudioTrackType.ORIGINAL);
     // Audio track types in order of priotity when descriptive audio is preferred.
     private static final List<AudioTrackType> AUDIO_TRACK_TYPE_RANKING_DESCRIPTIVE =
             List.of(AudioTrackType.ORIGINAL, AudioTrackType.DUBBED, AudioTrackType.DESCRIPTIVE);
-
-    private ListHelper() {
-    }
-=======
 
     /**
      * List of supported YouTube Itag ids.
@@ -73,7 +68,6 @@
             );
 
     private ListHelper() { }
->>>>>>> da30e539
 
     /**
      * @param context      Android app context
