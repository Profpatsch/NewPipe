--- conflicted
+++ resolved
@@ -15,11 +15,8 @@
 
 public class LocalPlaylistItemHolder extends PlaylistItemHolder {
 
-<<<<<<< HEAD
-=======
     private static final float GRAYED_OUT_ALPHA = 0.6f;
 
->>>>>>> 3c0a200f
     public LocalPlaylistItemHolder(final LocalItemBuilder infoItemBuilder, final ViewGroup parent) {
         super(infoItemBuilder, parent);
     }
