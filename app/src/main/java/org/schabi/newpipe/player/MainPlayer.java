--- conflicted
+++ resolved
@@ -24,10 +24,6 @@
 import android.content.Intent;
 import android.os.Binder;
 import android.os.IBinder;
-<<<<<<< HEAD
-=======
-import androidx.preference.PreferenceManager;
->>>>>>> 530f745e
 import android.util.DisplayMetrics;
 import android.util.Log;
 import android.view.View;
@@ -249,209 +245,6 @@
         }
     }
 
-<<<<<<< HEAD
-=======
-    private void showNotificationAndStartForeground() {
-        resetNotification();
-        if (getBigNotRemoteView() != null) {
-            getBigNotRemoteView().setProgressBar(R.id.notificationProgressBar, 100, 0, false);
-        }
-        if (getNotRemoteView() != null) {
-            getNotRemoteView().setProgressBar(R.id.notificationProgressBar, 100, 0, false);
-        }
-        startForeground(NOTIFICATION_ID, getNotBuilder().build());
-    }
-
-    /*//////////////////////////////////////////////////////////////////////////
-    // Notification
-    //////////////////////////////////////////////////////////////////////////*/
-
-    void resetNotification() {
-        notBuilder = createNotification();
-        playerImpl.timesNotificationUpdated = 0;
-    }
-
-    private NotificationCompat.Builder createNotification() {
-        notRemoteView = new RemoteViews(BuildConfig.APPLICATION_ID,
-                R.layout.player_notification);
-        bigNotRemoteView = new RemoteViews(BuildConfig.APPLICATION_ID,
-                R.layout.player_notification_expanded);
-
-        setupNotification(notRemoteView);
-        setupNotification(bigNotRemoteView);
-
-        final NotificationCompat.Builder builder = new NotificationCompat
-                .Builder(this, getString(R.string.notification_channel_id))
-                .setOngoing(true)
-                .setSmallIcon(R.drawable.ic_newpipe_triangle_white)
-                .setVisibility(NotificationCompat.VISIBILITY_PUBLIC)
-                .setCustomContentView(notRemoteView)
-                .setCustomBigContentView(bigNotRemoteView);
-        if (Build.VERSION.SDK_INT >= Build.VERSION_CODES.LOLLIPOP) {
-            setLockScreenThumbnail(builder);
-        }
-
-        builder.setPriority(NotificationCompat.PRIORITY_MAX);
-        return builder;
-    }
-
-    @RequiresApi(api = Build.VERSION_CODES.LOLLIPOP)
-    private void setLockScreenThumbnail(final NotificationCompat.Builder builder) {
-        final boolean isLockScreenThumbnailEnabled = sharedPreferences.getBoolean(
-                getString(R.string.enable_lock_screen_video_thumbnail_key), true);
-
-        if (isLockScreenThumbnailEnabled) {
-            playerImpl.mediaSessionManager.setLockScreenArt(
-                    builder,
-                    getCenteredThumbnailBitmap()
-            );
-        } else {
-            playerImpl.mediaSessionManager.clearLockScreenArt(builder);
-        }
-    }
-
-    @Nullable
-    private Bitmap getCenteredThumbnailBitmap() {
-        final int screenWidth = Resources.getSystem().getDisplayMetrics().widthPixels;
-        final int screenHeight = Resources.getSystem().getDisplayMetrics().heightPixels;
-
-        return BitmapUtils.centerCrop(playerImpl.getThumbnail(), screenWidth, screenHeight);
-    }
-
-    private void setupNotification(final RemoteViews remoteViews) {
-        // Don't show anything until player is playing
-        if (playerImpl == null) {
-            return;
-        }
-
-        remoteViews.setTextViewText(R.id.notificationSongName, playerImpl.getVideoTitle());
-        remoteViews.setTextViewText(R.id.notificationArtist, playerImpl.getUploaderName());
-        remoteViews.setImageViewBitmap(R.id.notificationCover, playerImpl.getThumbnail());
-
-        remoteViews.setOnClickPendingIntent(R.id.notificationPlayPause,
-                PendingIntent.getBroadcast(this, NOTIFICATION_ID,
-                        new Intent(ACTION_PLAY_PAUSE), PendingIntent.FLAG_UPDATE_CURRENT));
-        remoteViews.setOnClickPendingIntent(R.id.notificationStop,
-                PendingIntent.getBroadcast(this, NOTIFICATION_ID,
-                        new Intent(ACTION_CLOSE), PendingIntent.FLAG_UPDATE_CURRENT));
-        // Starts VideoDetailFragment or opens BackgroundPlayerActivity.
-        remoteViews.setOnClickPendingIntent(R.id.notificationContent,
-                PendingIntent.getActivity(this, NOTIFICATION_ID,
-                        getIntentForNotification(), PendingIntent.FLAG_UPDATE_CURRENT));
-        remoteViews.setOnClickPendingIntent(R.id.notificationRepeat,
-                PendingIntent.getBroadcast(this, NOTIFICATION_ID,
-                        new Intent(ACTION_REPEAT), PendingIntent.FLAG_UPDATE_CURRENT));
-
-
-        if (playerImpl.playQueue != null && playerImpl.playQueue.size() > 1) {
-            remoteViews.setInt(R.id.notificationFRewind, SET_IMAGE_RESOURCE_METHOD,
-                    R.drawable.exo_controls_previous);
-            remoteViews.setInt(R.id.notificationFForward, SET_IMAGE_RESOURCE_METHOD,
-                    R.drawable.exo_controls_next);
-            remoteViews.setOnClickPendingIntent(R.id.notificationFRewind,
-                    PendingIntent.getBroadcast(this, NOTIFICATION_ID,
-                            new Intent(ACTION_PLAY_PREVIOUS), PendingIntent.FLAG_UPDATE_CURRENT));
-            remoteViews.setOnClickPendingIntent(R.id.notificationFForward,
-                    PendingIntent.getBroadcast(this, NOTIFICATION_ID,
-                            new Intent(ACTION_PLAY_NEXT), PendingIntent.FLAG_UPDATE_CURRENT));
-        } else {
-            remoteViews.setInt(R.id.notificationFRewind, SET_IMAGE_RESOURCE_METHOD,
-                    R.drawable.exo_controls_rewind);
-            remoteViews.setInt(R.id.notificationFForward, SET_IMAGE_RESOURCE_METHOD,
-                    R.drawable.exo_controls_fastforward);
-            remoteViews.setOnClickPendingIntent(R.id.notificationFRewind,
-                    PendingIntent.getBroadcast(this, NOTIFICATION_ID,
-                            new Intent(ACTION_FAST_REWIND), PendingIntent.FLAG_UPDATE_CURRENT));
-            remoteViews.setOnClickPendingIntent(R.id.notificationFForward,
-                    PendingIntent.getBroadcast(this, NOTIFICATION_ID,
-                            new Intent(ACTION_FAST_FORWARD), PendingIntent.FLAG_UPDATE_CURRENT));
-        }
-
-        setRepeatModeIcon(remoteViews, playerImpl.getRepeatMode());
-    }
-
-    /**
-     * Updates the notification, and the play/pause button in it.
-     * Used for changes on the remoteView
-     *
-     * @param drawableId if != -1, sets the drawable with that id on the play/pause button
-     */
-    synchronized void updateNotification(final int drawableId) {
-        /*if (DEBUG) {
-            Log.d(TAG, "updateNotification() called with: drawableId = [" + drawableId + "]");
-        }*/
-        if (notBuilder == null) {
-            return;
-        }
-        if (drawableId != -1) {
-            if (notRemoteView != null) {
-                notRemoteView.setImageViewResource(R.id.notificationPlayPause, drawableId);
-            }
-            if (bigNotRemoteView != null) {
-                bigNotRemoteView.setImageViewResource(R.id.notificationPlayPause, drawableId);
-            }
-        }
-        notificationManager.notify(NOTIFICATION_ID, notBuilder.build());
-        playerImpl.timesNotificationUpdated++;
-    }
-
-    /*//////////////////////////////////////////////////////////////////////////
-    // Utils
-    //////////////////////////////////////////////////////////////////////////*/
-
-    private void setRepeatModeIcon(final RemoteViews remoteViews, final int repeatMode) {
-        if (remoteViews == null) {
-            return;
-        }
-
-        switch (repeatMode) {
-            case Player.REPEAT_MODE_OFF:
-                remoteViews.setInt(R.id.notificationRepeat,
-                        SET_IMAGE_RESOURCE_METHOD, R.drawable.exo_controls_repeat_off);
-                break;
-            case Player.REPEAT_MODE_ONE:
-                remoteViews.setInt(R.id.notificationRepeat,
-                        SET_IMAGE_RESOURCE_METHOD, R.drawable.exo_controls_repeat_one);
-                break;
-            case Player.REPEAT_MODE_ALL:
-                remoteViews.setInt(R.id.notificationRepeat,
-                        SET_IMAGE_RESOURCE_METHOD, R.drawable.exo_controls_repeat_all);
-                break;
-        }
-    }
-
-    private Intent getIntentForNotification() {
-        final Intent intent;
-        if (playerImpl.audioPlayerSelected() || playerImpl.popupPlayerSelected()) {
-            // Means we play in popup or audio only. Let's show BackgroundPlayerActivity
-            intent = NavigationHelper.getBackgroundPlayerActivityIntent(getApplicationContext());
-        } else {
-            // We are playing in fragment. Don't open another activity just show fragment. That's it
-            intent = NavigationHelper.getPlayerIntent(this, MainActivity.class, null, true);
-            intent.addFlags(Intent.FLAG_ACTIVITY_NEW_TASK);
-            intent.setAction(Intent.ACTION_MAIN);
-            intent.addCategory(Intent.CATEGORY_LAUNCHER);
-        }
-        return intent;
-    }
-
-    /*//////////////////////////////////////////////////////////////////////////
-    // Getters
-    //////////////////////////////////////////////////////////////////////////*/
-
-    NotificationCompat.Builder getNotBuilder() {
-        return notBuilder;
-    }
-
-    RemoteViews getBigNotRemoteView() {
-        return bigNotRemoteView;
-    }
-
-    RemoteViews getNotRemoteView() {
-        return notRemoteView;
-    }
-
->>>>>>> 530f745e
 
     public class LocalBinder extends Binder {
 
