package org.schabi.newpipe.settings;

import android.content.ActivityNotFoundException;
import android.content.Intent;
import android.os.Bundle;
import android.provider.Settings;
import android.widget.Toast;

import androidx.core.app.ActivityCompat;
import androidx.preference.Preference;

import org.schabi.newpipe.R;
import org.schabi.newpipe.util.Constants;
import org.schabi.newpipe.util.ThemeHelper;

public class AppearanceSettingsFragment extends BasePreferenceFragment {

    @Override
    public void onCreatePreferences(final Bundle savedInstanceState, final String rootKey) {
        addPreferencesFromResourceRegistry();

        final String themeKey = getString(R.string.theme_key);
        // the key of the active theme when settings were opened (or recreated after theme change)
        final String startThemeKey = defaultPreferences
                .getString(themeKey, getString(R.string.default_theme_value));
        final String autoDeviceThemeKey = getString(R.string.auto_device_theme_key);
        findPreference(themeKey).setOnPreferenceChangeListener((preference, newValue) -> {
            if (newValue.toString().equals(autoDeviceThemeKey)) {
                Toast.makeText(getContext(), getString(R.string.select_night_theme_toast),
                        Toast.LENGTH_LONG).show();
            }

            applyThemeChange(startThemeKey, themeKey, newValue);
            return false;
        });

        final String nightThemeKey = getString(R.string.night_theme_key);
        if (startThemeKey.equals(autoDeviceThemeKey)) {
            final String startNightThemeKey = defaultPreferences
                    .getString(nightThemeKey, getString(R.string.default_night_theme_value));

            findPreference(nightThemeKey).setOnPreferenceChangeListener((preference, newValue) -> {
                applyThemeChange(startNightThemeKey, nightThemeKey, newValue);
                return false;
            });
        } else {
            removePreference(nightThemeKey);
        }
    }

    @Override
    public boolean onPreferenceTreeClick(final Preference preference) {
<<<<<<< HEAD
        if (captionSettingsKey.equals(preference.getKey()) && CAPTIONING_SETTINGS_ACCESSIBLE) {
=======
        if (preference.getKey().equals(getString(R.string.caption_settings_key))) {
>>>>>>> a3f99bd7
            try {
                startActivity(new Intent(Settings.ACTION_CAPTIONING_SETTINGS));
            } catch (final ActivityNotFoundException e) {
                Toast.makeText(getActivity(), R.string.general_error, Toast.LENGTH_SHORT).show();
            }
        }

        return super.onPreferenceTreeClick(preference);
    }

    private void removePreference(final String preferenceKey) {
        final Preference preference = findPreference(preferenceKey);
        if (preference != null) {
            getPreferenceScreen().removePreference(preference);
        }
    }

    private void applyThemeChange(final String beginningThemeKey,
                                  final String themeKey,
                                  final Object newValue) {
        defaultPreferences.edit().putBoolean(Constants.KEY_THEME_CHANGE, true).apply();
        defaultPreferences.edit().putString(themeKey, newValue.toString()).apply();

        ThemeHelper.setDayNightMode(getContext(), newValue.toString());

        if (!newValue.equals(beginningThemeKey) && getActivity() != null) {
            // if it's not the current theme
            ActivityCompat.recreate(getActivity());
        }
    }
}<|MERGE_RESOLUTION|>--- conflicted
+++ resolved
@@ -50,11 +50,7 @@
 
     @Override
     public boolean onPreferenceTreeClick(final Preference preference) {
-<<<<<<< HEAD
-        if (captionSettingsKey.equals(preference.getKey()) && CAPTIONING_SETTINGS_ACCESSIBLE) {
-=======
         if (preference.getKey().equals(getString(R.string.caption_settings_key))) {
->>>>>>> a3f99bd7
             try {
                 startActivity(new Intent(Settings.ACTION_CAPTIONING_SETTINGS));
             } catch (final ActivityNotFoundException e) {
