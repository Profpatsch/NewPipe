import com.android.tools.profgen.ArtProfileKt
import com.android.tools.profgen.ArtProfileSerializer
import com.android.tools.profgen.DexFile

plugins {
    id "com.android.application"
    id "kotlin-android"
    id "kotlin-kapt"
    id "kotlin-parcelize"
    id "checkstyle"
    id "org.sonarqube" version "4.0.0.2929"
    id "org.jetbrains.kotlin.plugin.compose" version "${kotlin_version}"
    id 'com.google.dagger.hilt.android'
}

android {
    compileSdk 34
    namespace 'org.schabi.newpipe'

    defaultConfig {
        applicationId "org.schabi.newpipe"
        resValue "string", "app_name", "NewPipe"
        minSdk 21
        targetSdk 33
        versionCode 999
        versionName "0.27.2"

        testInstrumentationRunner "androidx.test.runner.AndroidJUnitRunner"

        javaCompileOptions {
            annotationProcessorOptions {
                arguments = ["room.schemaLocation": "$projectDir/schemas".toString()]
            }
        }
    }

    buildTypes {
        debug {
            debuggable true

            // suffix the app id and the app name with git branch name
            def workingBranch = getGitWorkingBranch()
            def normalizedWorkingBranch = workingBranch.replaceFirst("^[^A-Za-z]+", "").replaceAll("[^0-9A-Za-z]+", "")
            if (normalizedWorkingBranch.isEmpty() || workingBranch == "master" || workingBranch == "dev") {
                // default values when branch name could not be determined or is master or dev
                applicationIdSuffix ".debug"
                resValue "string", "app_name", "NewPipe Debug"
            } else {
                applicationIdSuffix ".debug." + normalizedWorkingBranch
                resValue "string", "app_name", "NewPipe " + workingBranch
                archivesBaseName = 'NewPipe_' + normalizedWorkingBranch
            }
        }

        release {
            if (System.properties.containsKey('packageSuffix')) {
                applicationIdSuffix System.getProperty('packageSuffix')
                resValue "string", "app_name", "NewPipe " + System.getProperty('packageSuffix')
                archivesBaseName = 'NewPipe_' + System.getProperty('packageSuffix')
            }
            minifyEnabled true
            shrinkResources false // disabled to fix F-Droid's reproducible build
            proguardFiles getDefaultProguardFile('proguard-android.txt'), 'proguard-rules.pro'
            archivesBaseName = 'app'
        }
    }

    lint {
        checkReleaseBuilds false
        // Or, if you prefer, you can continue to check for errors in release builds,
        // but continue the build even when errors are found:
        abortOnError false
        // suppress false warning ("Resource IDs will be non-final in Android Gradle Plugin version
        // 5.0, avoid using them in switch case statements"), which affects only library projects
        disable 'NonConstantResourceId'
    }

    compileOptions {
        // Flag to enable support for the new language APIs
        coreLibraryDesugaringEnabled true

        sourceCompatibility JavaVersion.VERSION_17
        targetCompatibility JavaVersion.VERSION_17
        encoding 'utf-8'
    }

    kotlinOptions {
        jvmTarget = JavaVersion.VERSION_17
    }

    sourceSets {
        androidTest.assets.srcDirs += files("$projectDir/schemas".toString())
    }

    buildFeatures {
        viewBinding true
        compose true
        buildConfig true
    }

    packagingOptions {
        resources {
            // remove two files which belong to jsoup
            // no idea how they ended up in the META-INF dir...
            excludes += ['META-INF/README.md', 'META-INF/CHANGES',
                         // 'COPYRIGHT' belongs to RxJava...
                         'META-INF/COPYRIGHT']
        }
    }
}

ext {
    checkstyleVersion = '10.12.1'

    androidxLifecycleVersion = '2.6.2'
    androidxRoomVersion = '2.6.1'
    androidxWorkVersion = '2.8.1'

    stateSaverVersion = '1.4.1'
    exoPlayerVersion = '2.18.7'
    googleAutoServiceVersion = '1.1.1'
    groupieVersion = '2.10.1'
    markwonVersion = '4.6.2'

    leakCanaryVersion = '2.12'
    stethoVersion = '1.6.0'
}

configurations {
    checkstyle
    ktlint
}

checkstyle {
    getConfigDirectory().set(rootProject.file("checkstyle"))
    ignoreFailures false
    showViolations true
    toolVersion = checkstyleVersion
}

tasks.register('runCheckstyle', Checkstyle) {
    source 'src'
    include '**/*.java'
    exclude '**/gen/**'
    exclude '**/R.java'
    exclude '**/BuildConfig.java'
    exclude 'main/java/us/shandian/giga/**'

    classpath = configurations.checkstyle

    showViolations true

    reports {
        xml.getRequired().set(true)
        html.getRequired().set(true)
    }
}

def outputDir = "${project.buildDir}/reports/ktlint/"
def inputFiles = project.fileTree(dir: "src", include: "**/*.kt")

tasks.register('runKtlint', JavaExec) {
    inputs.files(inputFiles)
    outputs.dir(outputDir)
    getMainClass().set("com.pinterest.ktlint.Main")
    classpath = configurations.ktlint
    args "src/**/*.kt"
    jvmArgs("--add-opens", "java.base/java.lang=ALL-UNNAMED")
}

tasks.register('formatKtlint', JavaExec) {
    inputs.files(inputFiles)
    outputs.dir(outputDir)
    getMainClass().set("com.pinterest.ktlint.Main")
    classpath = configurations.ktlint
    args "-F", "src/**/*.kt"
    jvmArgs("--add-opens", "java.base/java.lang=ALL-UNNAMED")
}

afterEvaluate {
    if (!System.properties.containsKey('skipFormatKtlint')) {
        preDebugBuild.dependsOn formatKtlint
    }
    preDebugBuild.dependsOn runCheckstyle, runKtlint
}

sonar {
    properties {
        property "sonar.projectKey", "TeamNewPipe_NewPipe"
        property "sonar.organization", "teamnewpipe"
        property "sonar.host.url", "https://sonarcloud.io"
    }
}

kapt {
    correctErrorTypes true
}

dependencies {
/** Desugaring **/
    coreLibraryDesugaring 'com.android.tools:desugar_jdk_libs_nio:2.0.4'

/** NewPipe libraries **/
    // You can use a local version by uncommenting a few lines in settings.gradle
    // Or you can use a commit you pushed to GitHub by just replacing TeamNewPipe with your GitHub
    // name and the commit hash with the commit hash of the (pushed) commit you want to test
    // This works thanks to JitPack: https://jitpack.io/
    implementation 'com.github.TeamNewPipe:nanojson:1d9e1aea9049fc9f85e68b43ba39fe7be1c1f751'
    // WORKAROUND: v0.24.2 can't be resolved by jitpack -> use git commit hash instead
    implementation 'com.github.TeamNewPipe:NewPipeExtractor:176da72cb4c3ec4679211339b0e59f6b01bf2f52'
    implementation 'com.github.TeamNewPipe:NoNonsense-FilePicker:5.0.0'

/** Checkstyle **/
    checkstyle "com.puppycrawl.tools:checkstyle:${checkstyleVersion}"
    ktlint 'com.pinterest:ktlint:0.45.2'

/** Kotlin **/
    implementation "org.jetbrains.kotlin:kotlin-stdlib:${kotlin_version}"

/** AndroidX **/
    implementation 'androidx.appcompat:appcompat:1.6.1'
    implementation 'androidx.cardview:cardview:1.0.0'
    implementation 'androidx.constraintlayout:constraintlayout:2.1.4'
    implementation 'androidx.core:core-ktx:1.12.0'
    implementation 'androidx.documentfile:documentfile:1.0.1'
    implementation 'androidx.fragment:fragment-compose:1.8.2'
    implementation "androidx.lifecycle:lifecycle-livedata-ktx:${androidxLifecycleVersion}"
    implementation "androidx.lifecycle:lifecycle-viewmodel-ktx:${androidxLifecycleVersion}"
    implementation 'androidx.localbroadcastmanager:localbroadcastmanager:1.1.0'
    implementation 'androidx.media:media:1.7.0'
    implementation 'androidx.preference:preference:1.2.1'
    implementation 'androidx.recyclerview:recyclerview:1.3.2'
    implementation "androidx.room:room-runtime:${androidxRoomVersion}"
    implementation "androidx.room:room-rxjava3:${androidxRoomVersion}"
    kapt "androidx.room:room-compiler:${androidxRoomVersion}"
    implementation 'androidx.swiperefreshlayout:swiperefreshlayout:1.1.0'
    // Newer version specified to prevent accessibility regressions with RecyclerView, see:
    // https://developer.android.com/jetpack/androidx/releases/viewpager2#1.1.0-alpha01
    implementation 'androidx.viewpager2:viewpager2:1.1.0-beta02'
    implementation "androidx.work:work-runtime-ktx:${androidxWorkVersion}"
    implementation "androidx.work:work-rxjava3:${androidxWorkVersion}"
    implementation 'com.google.android.material:material:1.11.0'

/** Third-party libraries **/
    // Instance state boilerplate elimination
    implementation 'com.github.livefront:bridge:v2.0.2'
    implementation "com.evernote:android-state:$stateSaverVersion"
    kapt "com.evernote:android-state-processor:$stateSaverVersion"

    // HTML parser
    implementation "org.jsoup:jsoup:1.17.2"

    // HTTP client
    implementation "com.squareup.okhttp3:okhttp:4.12.0"

    // Media player
    implementation "com.google.android.exoplayer:exoplayer-core:${exoPlayerVersion}"
    implementation "com.google.android.exoplayer:exoplayer-dash:${exoPlayerVersion}"
    implementation "com.google.android.exoplayer:exoplayer-database:${exoPlayerVersion}"
    implementation "com.google.android.exoplayer:exoplayer-datasource:${exoPlayerVersion}"
    implementation "com.google.android.exoplayer:exoplayer-hls:${exoPlayerVersion}"
    implementation "com.google.android.exoplayer:exoplayer-smoothstreaming:${exoPlayerVersion}"
    implementation "com.google.android.exoplayer:exoplayer-ui:${exoPlayerVersion}"
    implementation "com.google.android.exoplayer:extension-mediasession:${exoPlayerVersion}"

    // Metadata generator for service descriptors
    compileOnly "com.google.auto.service:auto-service-annotations:${googleAutoServiceVersion}"
    kapt "com.google.auto.service:auto-service:${googleAutoServiceVersion}"

    // Manager for complex RecyclerView layouts
    implementation "com.github.lisawray.groupie:groupie:${groupieVersion}"
    implementation "com.github.lisawray.groupie:groupie-viewbinding:${groupieVersion}"

    // Image loading
    implementation 'io.coil-kt:coil-compose:2.7.0'

    // Markdown library for Android
    implementation "io.noties.markwon:core:${markwonVersion}"
    implementation "io.noties.markwon:linkify:${markwonVersion}"

    // Crash reporting
    implementation "ch.acra:acra-core:5.11.3"

    // Properly restarting
    implementation 'com.jakewharton:process-phoenix:2.1.2'

    // Reactive extensions for Java VM
    implementation "io.reactivex.rxjava3:rxjava:3.1.8"
    implementation "io.reactivex.rxjava3:rxandroid:3.0.2"
    // RxJava binding APIs for Android UI widgets
    implementation "com.jakewharton.rxbinding4:rxbinding:4.0.0"

    // Date and time formatting
    implementation "org.ocpsoft.prettytime:prettytime:5.0.8.Final"

<<<<<<< HEAD
    // Jetpack Compose
    implementation(platform('androidx.compose:compose-bom:2024.09.00'))
    implementation 'androidx.compose.material3:material3'
    implementation 'androidx.compose.material3.adaptive:adaptive'
    implementation 'androidx.activity:activity-compose'
    implementation 'androidx.compose.ui:ui-tooling-preview'
    implementation 'androidx.lifecycle:lifecycle-viewmodel-compose'
=======
    // Jetpack Compose BOM group
    implementation(platform('androidx.compose:compose-bom:2024.09.03'))
    implementation 'androidx.compose.material3:material3'
    implementation 'androidx.compose.ui:ui-tooling-preview'
    implementation 'androidx.compose.ui:ui-text' // Needed for parsing HTML to AnnotatedString

    // Jetpack Compose related dependencies
    implementation 'androidx.compose.material3.adaptive:adaptive:1.0.0'
    implementation 'androidx.activity:activity-compose:1.9.2'
    implementation 'androidx.lifecycle:lifecycle-viewmodel-compose:2.8.6'
>>>>>>> 8ada566b
    implementation 'androidx.paging:paging-compose:3.3.2'
    implementation "androidx.navigation:navigation-compose:2.8.2"

    // Coroutines interop
    implementation 'org.jetbrains.kotlinx:kotlinx-coroutines-rx3:1.8.1'

    // Hilt
    implementation("com.google.dagger:hilt-android:2.51.1")
    kapt("com.google.dagger:hilt-compiler:2.51.1")

    // Scroll
    implementation 'com.github.nanihadesuka:LazyColumnScrollbar:2.2.0'

/** Debugging **/
    // Memory leak detection
    debugImplementation "com.squareup.leakcanary:leakcanary-object-watcher-android:${leakCanaryVersion}"
    debugImplementation "com.squareup.leakcanary:plumber-android:${leakCanaryVersion}"
    debugImplementation "com.squareup.leakcanary:leakcanary-android-core:${leakCanaryVersion}"
    // Debug bridge for Android
    debugImplementation "com.facebook.stetho:stetho:${stethoVersion}"
    debugImplementation "com.facebook.stetho:stetho-okhttp3:${stethoVersion}"

    // Jetpack Compose
    debugImplementation 'androidx.compose.ui:ui-tooling'

/** Testing **/
    testImplementation 'junit:junit:4.13.2'
    testImplementation 'org.mockito:mockito-core:5.6.0'

    androidTestImplementation "androidx.test.ext:junit:1.1.5"
    androidTestImplementation "androidx.test:runner:1.5.2"
    androidTestImplementation "androidx.room:room-testing:${androidxRoomVersion}"
    androidTestImplementation "org.assertj:assertj-core:3.24.2"
}

static String getGitWorkingBranch() {
    try {
        def gitProcess = "git rev-parse --abbrev-ref HEAD".execute()
        gitProcess.waitFor()
        if (gitProcess.exitValue() == 0) {
            return gitProcess.text.trim()
        } else {
            // not a git repository
            return ""
        }
    } catch (IOException ignored) {
        // git was not found
        return ""
    }
}

// fix reproducible builds
project.afterEvaluate {
    tasks.compileReleaseArtProfile.doLast {
        outputs.files.each { file ->
            if (file.toString().endsWith(".profm")) {
                println("Sorting ${file} ...")
                def version = ArtProfileSerializer.valueOf("METADATA_0_0_2")
                def profile = ArtProfileKt.ArtProfile(file)
                def keys = new ArrayList(profile.profileData.keySet())
                def sortedData = new LinkedHashMap()
                Collections.sort keys, new DexFile.Companion()
                keys.each { key -> sortedData[key] = profile.profileData[key] }
                new FileOutputStream(file).with {
                    write(version.magicBytes$profgen)
                    write(version.versionBytes$profgen)
                    version.write$profgen(it, sortedData, "")
                }
            }
        }
    }
}<|MERGE_RESOLUTION|>--- conflicted
+++ resolved
@@ -293,28 +293,18 @@
     // Date and time formatting
     implementation "org.ocpsoft.prettytime:prettytime:5.0.8.Final"
 
-<<<<<<< HEAD
     // Jetpack Compose
-    implementation(platform('androidx.compose:compose-bom:2024.09.00'))
+    implementation(platform('androidx.compose:compose-bom:2024.09.03'))
     implementation 'androidx.compose.material3:material3'
     implementation 'androidx.compose.material3.adaptive:adaptive'
     implementation 'androidx.activity:activity-compose'
     implementation 'androidx.compose.ui:ui-tooling-preview'
     implementation 'androidx.lifecycle:lifecycle-viewmodel-compose'
-=======
-    // Jetpack Compose BOM group
-    implementation(platform('androidx.compose:compose-bom:2024.09.03'))
-    implementation 'androidx.compose.material3:material3'
-    implementation 'androidx.compose.ui:ui-tooling-preview'
     implementation 'androidx.compose.ui:ui-text' // Needed for parsing HTML to AnnotatedString
 
     // Jetpack Compose related dependencies
-    implementation 'androidx.compose.material3.adaptive:adaptive:1.0.0'
-    implementation 'androidx.activity:activity-compose:1.9.2'
-    implementation 'androidx.lifecycle:lifecycle-viewmodel-compose:2.8.6'
->>>>>>> 8ada566b
     implementation 'androidx.paging:paging-compose:3.3.2'
-    implementation "androidx.navigation:navigation-compose:2.8.2"
+    implementation "androidx.navigation:navigation-compose"
 
     // Coroutines interop
     implementation 'org.jetbrains.kotlinx:kotlinx-coroutines-rx3:1.8.1'
