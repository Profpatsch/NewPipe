apply plugin: 'com.android.application'
apply plugin: 'kotlin-android'
apply plugin: 'kotlin-android-extensions'
apply plugin: 'kotlin-kapt'
apply plugin: 'checkstyle'

android {
    compileSdkVersion 29
    buildToolsVersion '29.0.3'

    defaultConfig {
        applicationId "org.schabi.newpipe"
        resValue "string", "app_name", "NewPipe"
        minSdkVersion 19
        targetSdkVersion 29
        versionCode 962
        versionName "0.20.8"

        multiDexEnabled true

        testInstrumentationRunner "androidx.test.runner.AndroidJUnitRunner"
        vectorDrawables.useSupportLibrary = true

        javaCompileOptions {
            annotationProcessorOptions {
                arguments = ["room.schemaLocation": "$projectDir/schemas".toString()]
            }
        }
    }

    buildTypes {
        debug {
            debuggable true

            // suffix the app id and the app name with git branch name
            def workingBranch = getGitWorkingBranch()
            def normalizedWorkingBranch = workingBranch.replaceFirst("^[^A-Za-z]+", "").replaceAll("[^0-9A-Za-z]+", "")
            if (normalizedWorkingBranch.isEmpty() || workingBranch == "master" || workingBranch == "dev") {
                // default values when branch name could not be determined or is master or dev
                applicationIdSuffix ".debug"
                resValue "string", "app_name", "NewPipe Debug"
            } else {
                applicationIdSuffix ".debug." + normalizedWorkingBranch
                resValue "string", "app_name", "NewPipe " + workingBranch
                archivesBaseName = 'NewPipe_' + normalizedWorkingBranch
            }
        }

        // Keep the release build type at the end of the list to override 'archivesBaseName' of
        // debug build. This seems to be a Gradle bug, therefore
        // TODO: update Gradle version
        release {
            minifyEnabled true
            shrinkResources false // disabled to fix F-Droid's reproducible build
            proguardFiles getDefaultProguardFile('proguard-android.txt'), 'proguard-rules.pro'
            archivesBaseName = 'app'
        }
    }

    lintOptions {
        checkReleaseBuilds false
        // Or, if you prefer, you can continue to check for errors in release builds,
        // but continue the build even when errors are found:
        abortOnError false
    }

    compileOptions {
        // Flag to enable support for the new language APIs
        coreLibraryDesugaringEnabled true

        sourceCompatibility JavaVersion.VERSION_1_8
        targetCompatibility JavaVersion.VERSION_1_8
        encoding 'utf-8'
    }

    kotlinOptions {
        jvmTarget = JavaVersion.VERSION_1_8
    }

    // Required and used only by groupie
    androidExtensions {
        experimental = true
    }

    sourceSets {
        androidTest.assets.srcDirs += files("$projectDir/schemas".toString())
    }

    buildFeatures {
        viewBinding true
    }
}

ext {
    icepickVersion = '3.2.0'
    checkstyleVersion = '8.38'
    stethoVersion = '1.5.1'
    leakCanaryVersion = '2.5'
    exoPlayerVersion = '2.11.8'
    androidxLifecycleVersion = '2.2.0'
    androidxRoomVersion = '2.3.0-alpha03'
    groupieVersion = '2.8.1'
    markwonVersion = '4.6.0'
    googleAutoServiceVersion = '1.0-rc7'
}

configurations {
    checkstyle
    ktlint
}

checkstyle {
    configFile rootProject.file('checkstyle.xml')
    ignoreFailures false
    showViolations true
    toolVersion = checkstyleVersion
}

task runCheckstyle(type: Checkstyle) {
    source 'src'
    include '**/*.java'
    exclude '**/gen/**'
    exclude '**/R.java'
    exclude '**/BuildConfig.java'
    exclude 'main/java/us/shandian/giga/**'

    classpath = configurations.checkstyle

    showViolations true

    reports {
        xml.enabled true
        html.enabled true
    }
}

def outputDir = "${project.buildDir}/reports/ktlint/"
def inputFiles = project.fileTree(dir: "src", include: "**/*.kt")

task runKtlint(type: JavaExec) {
    inputs.files(inputFiles)
    outputs.dir(outputDir)
    main = "com.pinterest.ktlint.Main"
    classpath = configurations.ktlint
    args "src/**/*.kt"
}

task formatKtlint(type: JavaExec) {
    inputs.files(inputFiles)
    outputs.dir(outputDir)
    main = "com.pinterest.ktlint.Main"
    classpath = configurations.ktlint
    args "-F", "src/**/*.kt"
}

afterEvaluate {
    preDebugBuild.dependsOn formatKtlint, runCheckstyle, runKtlint
}

dependencies {
    coreLibraryDesugaring 'com.android.tools:desugar_jdk_libs:1.1.1'

    implementation "org.jetbrains.kotlin:kotlin-stdlib-jdk8:${kotlin_version}"

    implementation "frankiesardo:icepick:${icepickVersion}"
    kapt "frankiesardo:icepick-processor:${icepickVersion}"

    checkstyle "com.puppycrawl.tools:checkstyle:${checkstyleVersion}"
    ktlint "com.pinterest:ktlint:0.40.0"

    debugImplementation "com.facebook.stetho:stetho:${stethoVersion}"
    debugImplementation "com.facebook.stetho:stetho-okhttp3:${stethoVersion}"

    debugImplementation "com.squareup.leakcanary:leakcanary-android:${leakCanaryVersion}"
    implementation "com.squareup.leakcanary:leakcanary-object-watcher-android:${leakCanaryVersion}"
    implementation "com.squareup.leakcanary:plumber-android:${leakCanaryVersion}"

    implementation "androidx.multidex:multidex:2.0.1"

    // NewPipe dependencies
    // You can use a local version by uncommenting a few lines in settings.gradle
<<<<<<< HEAD
    implementation 'com.github.B0pol:NewPipeExtractor:3ae924a7f18d5ee5b4aa0bd13d7179922cc094fa'
=======
    implementation 'com.github.TeamNewPipe:NewPipeExtractor:deb9af7bf53b3f8fd9d32322adae02df78d985ea'
>>>>>>> 114806db
    implementation "com.github.TeamNewPipe:nanojson:1d9e1aea9049fc9f85e68b43ba39fe7be1c1f751"

    implementation "org.jsoup:jsoup:1.13.1"

    //noinspection GradleDependency --> do not update okhttp to keep supporting Android 4.4 users
    implementation "com.squareup.okhttp3:okhttp:3.12.12"

    implementation "com.google.android.exoplayer:exoplayer:${exoPlayerVersion}"
    implementation "com.google.android.exoplayer:extension-mediasession:${exoPlayerVersion}"

    implementation "com.google.android.material:material:1.2.1"

    compileOnly "com.google.auto.service:auto-service-annotations:${googleAutoServiceVersion}"
    kapt "com.google.auto.service:auto-service:${googleAutoServiceVersion}"

    implementation "androidx.appcompat:appcompat:1.2.0"
    implementation "androidx.preference:preference:1.1.1"
    implementation "androidx.recyclerview:recyclerview:1.1.0"
    implementation "androidx.cardview:cardview:1.0.0"
    implementation "androidx.constraintlayout:constraintlayout:2.0.4"
    implementation 'androidx.core:core-ktx:1.3.2'
    implementation 'androidx.documentfile:documentfile:1.0.1'
    implementation 'androidx.localbroadcastmanager:localbroadcastmanager:1.0.0'
    implementation 'androidx.media:media:1.2.1'
    implementation 'androidx.webkit:webkit:1.4.0'

    implementation "androidx.lifecycle:lifecycle-livedata:${androidxLifecycleVersion}"
    implementation "androidx.lifecycle:lifecycle-viewmodel:${androidxLifecycleVersion}"

    implementation "androidx.room:room-runtime:${androidxRoomVersion}"
    implementation "androidx.room:room-rxjava3:${androidxRoomVersion}"
    kapt "androidx.room:room-compiler:${androidxRoomVersion}"

    implementation "androidx.swiperefreshlayout:swiperefreshlayout:1.1.0"

    implementation "com.xwray:groupie:${groupieVersion}"
    implementation "com.xwray:groupie-kotlin-android-extensions:${groupieVersion}"

    implementation "de.hdodenhof:circleimageview:3.1.0"
    implementation "com.nostra13.universalimageloader:universal-image-loader:1.9.5"

    implementation "io.noties.markwon:core:${markwonVersion}"
    implementation "io.noties.markwon:linkify:${markwonVersion}"

    implementation "com.nononsenseapps:filepicker:4.2.1"

    implementation "ch.acra:acra-core:5.7.0"

    implementation "io.reactivex.rxjava3:rxjava:3.0.7"
    implementation "io.reactivex.rxjava3:rxandroid:3.0.0"
    implementation "com.jakewharton.rxbinding4:rxbinding:4.0.0"

    implementation "org.ocpsoft.prettytime:prettytime:4.0.6.Final"

    testImplementation 'junit:junit:4.13.1'
    testImplementation 'org.mockito:mockito-core:3.6.0'

    androidTestImplementation "androidx.test.ext:junit:1.1.2"
    androidTestImplementation "androidx.room:room-testing:${androidxRoomVersion}"
    androidTestImplementation "androidx.test.espresso:espresso-core:3.3.0", {
        exclude module: 'support-annotations'
    }
}

static String getGitWorkingBranch() {
    try {
        def gitProcess = "git rev-parse --abbrev-ref HEAD".execute()
        gitProcess.waitFor()
        if (gitProcess.exitValue() == 0) {
            return gitProcess.text.trim()
        } else {
            // not a git repository
            return ""
        }
    } catch (IOException ignored) {
        // git was not found
        return ""
    }
}<|MERGE_RESOLUTION|>--- conflicted
+++ resolved
@@ -179,11 +179,7 @@
 
     // NewPipe dependencies
     // You can use a local version by uncommenting a few lines in settings.gradle
-<<<<<<< HEAD
-    implementation 'com.github.B0pol:NewPipeExtractor:3ae924a7f18d5ee5b4aa0bd13d7179922cc094fa'
-=======
     implementation 'com.github.TeamNewPipe:NewPipeExtractor:deb9af7bf53b3f8fd9d32322adae02df78d985ea'
->>>>>>> 114806db
     implementation "com.github.TeamNewPipe:nanojson:1d9e1aea9049fc9f85e68b43ba39fe7be1c1f751"
 
     implementation "org.jsoup:jsoup:1.13.1"
