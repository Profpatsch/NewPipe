--- conflicted
+++ resolved
@@ -220,12 +220,8 @@
     // https://developer.android.com/jetpack/androidx/releases/viewpager2#1.1.0-alpha01
     implementation 'androidx.viewpager2:viewpager2:1.1.0-beta01'
     implementation 'androidx.webkit:webkit:1.4.0'
-<<<<<<< HEAD
+    implementation 'androidx.work:work-runtime:2.7.1'
     implementation 'com.google.android.material:material:1.5.0'
-=======
-    implementation 'androidx.work:work-runtime:2.7.1'
-    implementation 'com.google.android.material:material:1.4.0'
->>>>>>> 02fa5aa0
 
 /** Third-party libraries **/
     // Instance state boilerplate elimination
